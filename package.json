{
  "name": "@ampleforthorg/spot-monorepo",
  "description": "A collection of everything spot",
  "repository": "git@github.com:ampleforth/spot.git",
  "author": "eng@fragments.org",
  "license": "GNUV3",
  "private": true,
  "packageManager": "yarn@3.2.1",
  "workspaces": [
    "spot-contracts",
    "spot-subgraph",
<<<<<<< HEAD
    "spot-vaults"
=======
    "spot-staking-subgraph"
>>>>>>> a549fe02
  ]
}<|MERGE_RESOLUTION|>--- conflicted
+++ resolved
@@ -8,11 +8,8 @@
   "packageManager": "yarn@3.2.1",
   "workspaces": [
     "spot-contracts",
+    "spot-vaults",
     "spot-subgraph",
-<<<<<<< HEAD
-    "spot-vaults"
-=======
     "spot-staking-subgraph"
->>>>>>> a549fe02
   ]
 }