import { expect } from "chai";
import { ethers, upgrades } from "hardhat";
import { Contract, Signer } from "ethers";

import { toPercFixedPtAmt, toFixedPtAmt } from "./helpers";

let feePolicy: Contract, deployer: Signer, otherUser: Signer;
const toPerc = toPercFixedPtAmt;
const toAmt = toFixedPtAmt;

describe("FeePolicy", function () {
  beforeEach(async function () {
    const accounts = await ethers.getSigners();
    deployer = accounts[0];
    otherUser = accounts[1];

    const FeePolicy = await ethers.getContractFactory("FeePolicy");
    feePolicy = await upgrades.deployProxy(FeePolicy.connect(deployer), [], {
      initializer: "init()",
    });
  });

  describe("#init", function () {
    it("should return the initial parameters", async function () {
      expect(await feePolicy.targetSubscriptionRatio()).to.eq(toPerc("1.5"));

      const s1 = await feePolicy.drHardBound();
      expect(s1[0]).to.eq(toPerc("0.75"));
      expect(s1[1]).to.eq(toPerc("2"));

      const s2 = await feePolicy.drSoftBound();
      expect(s2[0]).to.eq(toPerc("0.9"));
      expect(s2[1]).to.eq(toPerc("1.25"));

      expect(await feePolicy.perpMintFeePerc()).to.eq(0n);
      expect(await feePolicy.perpBurnFeePerc()).to.eq(0n);
      expect(await feePolicy.vaultMintFeePerc()).to.eq(0n);
      expect(await feePolicy.vaultBurnFeePerc()).to.eq(0n);

      const fm = await feePolicy.flashMintFeePercs();
      expect(fm[0]).to.eq(toPerc("1"));
      expect(fm[1]).to.eq(toPerc("1"));
      const fr = await feePolicy.flashRedeemFeePercs();
      expect(fr[0]).to.eq(toPerc("1"));
      expect(fr[1]).to.eq(toPerc("1"));

      expect(await feePolicy.debasementSystemTVLPerc()).to.eq(toPerc("0.001"));
      expect(await feePolicy.enrichmentSystemTVLPerc()).to.eq(toPerc("0.0015015"));
      expect(await feePolicy.debasementProtocolSharePerc()).to.eq(0n);
      expect(await feePolicy.enrichmentProtocolSharePerc()).to.eq(0n);
    });
    it("should return owner", async function () {
      expect(await feePolicy.owner()).to.eq(await deployer.getAddress());
    });
    it("should return decimals", async function () {
      expect(await feePolicy.decimals()).to.eq(8);
    });
  });

  describe("#updateTargetSubscriptionRatio", function () {
    describe("when triggered by non-owner", function () {
      it("should revert", async function () {
        await expect(feePolicy.connect(otherUser).updateTargetSubscriptionRatio(toPerc("1.25"))).to.be.revertedWith(
          "Ownable: caller is not the owner",
        );
      });
    });

    describe("when parameters are invalid", function () {
      it("should revert", async function () {
        await expect(
          feePolicy.connect(deployer).updateTargetSubscriptionRatio(toPerc("0.5")),
        ).to.be.revertedWithCustomError(feePolicy, "InvalidTargetSRBounds");
      });
    });

    describe("when parameters are invalid", function () {
      it("should revert", async function () {
        await expect(
          feePolicy.connect(deployer).updateTargetSubscriptionRatio(toPerc("2.1")),
        ).to.be.revertedWithCustomError(feePolicy, "InvalidTargetSRBounds");
      });
    });

    describe("when triggered by owner", function () {
      it("should update the target sr", async function () {
        expect(await feePolicy.targetSubscriptionRatio()).to.eq(toPerc("1.5"));
        await feePolicy.connect(deployer).updateTargetSubscriptionRatio(toPerc("1.25"));
        expect(await feePolicy.targetSubscriptionRatio()).to.eq(toPerc("1.25"));
      });
    });
  });

  describe("#updateDRBounds", function () {
    describe("when triggered by non-owner", function () {
      it("should revert", async function () {
        await expect(
          feePolicy.connect(otherUser).updateDRBounds([toPerc("1"), toPerc("1")], [toPerc("1"), toPerc("1")]),
        ).to.be.revertedWith("Ownable: caller is not the owner");
      });
    });

    describe("when parameters are invalid", function () {
      it("should revert", async function () {
        await expect(
          feePolicy.connect(deployer).updateDRBounds([toPerc("0.9"), toPerc("2")], [toPerc("0.75"), toPerc("1.5")]),
        ).to.be.revertedWithCustomError(feePolicy, "InvalidDRRange");
        await expect(
          feePolicy.connect(deployer).updateDRBounds([toPerc("0.5"), toPerc("2")], [toPerc("2"), toPerc("1.5")]),
        ).to.be.revertedWithCustomError(feePolicy, "InvalidDRRange");
        await expect(
          feePolicy.connect(deployer).updateDRBounds([toPerc("0.5"), toPerc("2")], [toPerc("0.75"), toPerc("0.6")]),
        ).to.be.revertedWithCustomError(feePolicy, "InvalidDRRange");
        await expect(
          feePolicy.connect(deployer).updateDRBounds([toPerc("0.5"), toPerc("2")], [toPerc("0.75"), toPerc("2.5")]),
        ).to.be.revertedWithCustomError(feePolicy, "InvalidDRRange");
      });
    });

    describe("when triggered by owner", function () {
      it("should update dr hard bounds", async function () {
        await feePolicy.connect(deployer).updateDRBounds([toPerc("0.5"), toPerc("2")], [toPerc("0.75"), toPerc("1.5")]);
        const s1 = await feePolicy.drHardBound();
        expect(s1[0]).to.eq(toPerc("0.5"));
        expect(s1[1]).to.eq(toPerc("2"));
        const s2 = await feePolicy.drSoftBound();
        expect(s2[0]).to.eq(toPerc("0.75"));
        expect(s2[1]).to.eq(toPerc("1.5"));
      });
    });
  });

  describe("#updateRebalanceEquilibriumDR", function () {
    describe("when triggered by non-owner", function () {
      it("should revert", async function () {
        await expect(
          feePolicy.connect(otherUser).updateRebalanceEquilibriumDR([toPerc("1"), toPerc("1")]),
        ).to.be.revertedWith("Ownable: caller is not the owner");
      });
    });

    describe("when parameters are invalid", function () {
      it("should revert", async function () {
        await expect(
          feePolicy.connect(deployer).updateRebalanceEquilibriumDR([toPerc("2"), toPerc("0.9")]),
        ).to.be.revertedWithCustomError(feePolicy, "InvalidDRRange");
        await expect(
          feePolicy.connect(deployer).updateRebalanceEquilibriumDR([toPerc("1.1"), toPerc("2")]),
        ).to.be.revertedWithCustomError(feePolicy, "InvalidDRRange");
        await expect(
          feePolicy.connect(deployer).updateRebalanceEquilibriumDR([toPerc("0.95"), toPerc("0.99")]),
        ).to.be.revertedWithCustomError(feePolicy, "InvalidDRRange");
      });
    });

    describe("when triggered by owner", function () {
      it("should update dr hard bounds", async function () {
        await feePolicy.connect(deployer).updateRebalanceEquilibriumDR([toPerc("0.5"), toPerc("2")]);
        const s = await feePolicy.rebalEqDr();
        expect(s[0]).to.eq(toPerc("0.5"));
        expect(s[1]).to.eq(toPerc("2"));
      });
    });
  });

  describe("#updatePerpMintFees", function () {
    describe("when triggered by non-owner", function () {
      it("should revert", async function () {
        await expect(feePolicy.connect(otherUser).updatePerpMintFees(toPerc("0.01"))).to.be.revertedWith(
          "Ownable: caller is not the owner",
        );
      });
    });

    describe("when parameters are invalid", function () {
      it("should revert", async function () {
        await expect(feePolicy.connect(deployer).updatePerpMintFees(toPerc("1.01"))).to.be.revertedWithCustomError(
          feePolicy,
          "InvalidPerc",
        );
      });
    });

    describe("when triggered by owner", function () {
      it("should update the mint fees", async function () {
        expect(await feePolicy.computePerpMintFeePerc()).to.eq("0");
        await feePolicy.connect(deployer).updatePerpMintFees(toPerc("0.01"));
        expect(await feePolicy.computePerpMintFeePerc()).to.eq(toPerc("0.01"));
      });
    });
  });

  describe("#updatePerpBurnFees", function () {
    describe("when triggered by non-owner", function () {
      it("should revert", async function () {
        await expect(feePolicy.connect(otherUser).updatePerpBurnFees(toPerc("0.01"))).to.be.revertedWith(
          "Ownable: caller is not the owner",
        );
      });
    });

    describe("when parameters are invalid", function () {
      it("should revert", async function () {
        await expect(feePolicy.connect(deployer).updatePerpBurnFees(toPerc("1.01"))).to.be.revertedWithCustomError(
          feePolicy,
          "InvalidPerc",
        );
      });
    });

    describe("when triggered by owner", function () {
      it("should update the burn fees", async function () {
        expect(await feePolicy.computePerpBurnFeePerc()).to.eq("0");
        await feePolicy.connect(deployer).updatePerpBurnFees(toPerc("0.01"));
        expect(await feePolicy.computePerpBurnFeePerc()).to.eq(toPerc("0.01"));
      });
    });
  });

  describe("#updateVaultMintFees", function () {
    describe("when triggered by non-owner", function () {
      it("should revert", async function () {
        await expect(feePolicy.connect(otherUser).updateVaultMintFees(toPerc("0.01"))).to.be.revertedWith(
          "Ownable: caller is not the owner",
        );
      });
    });

    describe("when parameters are invalid", function () {
      it("should revert", async function () {
        await expect(feePolicy.connect(deployer).updateVaultMintFees(toPerc("1.01"))).to.be.revertedWithCustomError(
          feePolicy,
          "InvalidPerc",
        );
      });
    });

    describe("when triggered by owner", function () {
      beforeEach(async function () {});
      it("should update the vault mint fees", async function () {
        expect(await feePolicy.computeVaultMintFeePerc()).to.eq("0");
        await feePolicy.connect(deployer).updateVaultMintFees(toPerc("0.025"));
        expect(await feePolicy.computeVaultMintFeePerc()).to.eq(toPerc("0.025"));
      });
    });
  });

  describe("#updateVaultBurnFees", function () {
    describe("when triggered by non-owner", function () {
      it("should revert", async function () {
        await expect(feePolicy.connect(otherUser).updateVaultBurnFees(toPerc("0.01"))).to.be.revertedWith(
          "Ownable: caller is not the owner",
        );
      });
    });

    describe("when parameters are invalid", function () {
      it("should revert", async function () {
        await expect(feePolicy.connect(deployer).updateVaultBurnFees(toPerc("1.01"))).to.be.revertedWithCustomError(
          feePolicy,
          "InvalidPerc",
        );
      });
    });

    describe("when triggered by owner", function () {
      it("should update the vault burn fees", async function () {
        expect(await feePolicy.computeVaultBurnFeePerc()).to.eq("0");
        await feePolicy.connect(deployer).updateVaultBurnFees(toPerc("0.025"));
        expect(await feePolicy.computeVaultBurnFeePerc()).to.eq(toPerc("0.025"));
      });
    });
  });

  describe("#updateFlashFees", function () {
    describe("when triggered by non-owner", function () {
      it("should revert", async function () {
        await expect(
          feePolicy.connect(otherUser).updateFlashFees([toPerc("0.1"), toPerc("0.2")], [toPerc("0.15"), toPerc("0.5")]),
        ).to.be.revertedWith("Ownable: caller is not the owner");
      });
    });

    describe("when parameters are invalid", function () {
      it("should revert", async function () {
        await expect(
          feePolicy.connect(deployer).updateFlashFees([toPerc("1.1"), toPerc("0.2")], [toPerc("0.15"), toPerc("0.5")]),
        ).to.be.revertedWithCustomError(feePolicy, "InvalidPerc");
        await expect(
          feePolicy.connect(deployer).updateFlashFees([toPerc("0.1"), toPerc("1.2")], [toPerc("0.15"), toPerc("0.5")]),
        ).to.be.revertedWithCustomError(feePolicy, "InvalidPerc");
        await expect(
          feePolicy.connect(deployer).updateFlashFees([toPerc("0.1"), toPerc("0.2")], [toPerc("1.15"), toPerc("0.5")]),
        ).to.be.revertedWithCustomError(feePolicy, "InvalidPerc");
        await expect(
          feePolicy.connect(deployer).updateFlashFees([toPerc("0.1"), toPerc("0.2")], [toPerc("0.15"), toPerc("1.5")]),
        ).to.be.revertedWithCustomError(feePolicy, "InvalidPerc");
      });
    });

    describe("when triggered by owner", function () {
      it("should update the flash fees", async function () {
        await feePolicy
          .connect(deployer)
          .updateFlashFees([toPerc("0.1"), toPerc("0.2")], [toPerc("0.15"), toPerc("0.5")]);
        const m = await feePolicy.flashMintFeePercs();
        expect(m[0]).to.eq(toPerc("0.1"));
        expect(m[1]).to.eq(toPerc("0.2"));
        const r = await feePolicy.flashRedeemFeePercs();
        expect(r[0]).to.eq(toPerc("0.15"));
        expect(r[1]).to.eq(toPerc("0.5"));
      });
    });
  });

  describe("#updateRebalanceRates", function () {
    describe("when triggered by non-owner", function () {
      it("should revert", async function () {
        await expect(
          feePolicy.connect(otherUser).updateRebalanceRates(toPerc("0.005"), toPerc("0.01")),
        ).to.be.revertedWith("Ownable: caller is not the owner");
      });
    });

    describe("when triggered by owner", function () {
      it("should update parameters", async function () {
        await feePolicy.connect(deployer).updateRebalanceRates(toPerc("0.005"), toPerc("0.01"));
        expect(await feePolicy.debasementSystemTVLPerc()).to.eq(toPerc("0.005"));
        expect(await feePolicy.enrichmentSystemTVLPerc()).to.eq(toPerc("0.01"));
      });
    });
  });

  describe("#updateProtocolSharePerc", function () {
    describe("when triggered by non-owner", function () {
      it("should revert", async function () {
        await expect(
          feePolicy.connect(otherUser).updateProtocolSharePerc(toPerc("0.05"), toPerc("0.15")),
        ).to.be.revertedWith("Ownable: caller is not the owner");
      });
    });

    describe("when value is invalid", function () {
      it("should update parameters", async function () {
        await expect(
          feePolicy.connect(deployer).updateProtocolSharePerc(0, toPerc("1.05")),
        ).to.be.revertedWithCustomError(feePolicy, "InvalidPerc");
        await expect(
          feePolicy.connect(deployer).updateProtocolSharePerc(toPerc("1.05"), 0),
        ).to.be.revertedWithCustomError(feePolicy, "InvalidPerc");
      });
    });

    describe("when triggered by owner", function () {
      it("should update parameters", async function () {
        await feePolicy.connect(deployer).updateProtocolSharePerc(toPerc("0.05"), toPerc("0.15"));
        expect(await feePolicy.debasementProtocolSharePerc()).to.eq(toPerc("0.05"));
        expect(await feePolicy.enrichmentProtocolSharePerc()).to.eq(toPerc("0.15"));
      });
    });
  });

  describe("fee logic", function () {
    beforeEach(async function () {
      await feePolicy.updatePerpMintFees(toPerc("0.025"));
      await feePolicy.updatePerpBurnFees(toPerc("0.035"));
      await feePolicy.updateFlashFees([toPerc("0.1"), toPerc("0.2")], [toPerc("0.15"), toPerc("0.5")]);
      await feePolicy.updateVaultMintFees(toPerc("0.05"));
      await feePolicy.updateVaultBurnFees(toPerc("0.075"));
      await feePolicy.updateDRBounds([toPerc("0.85"), toPerc("1.15")], [toPerc("0.999"), toPerc("1.001")]);
    });

    describe("when dr is decreasing", function () {
      async function cmpFees(dr1, dr2, fees) {
        // perp mint, vault burn and swap u2p
        expect(await feePolicy.computePerpMintFeePerc()).to.eq(toPerc(fees[0]));
        expect(await feePolicy.computeVaultBurnFeePerc()).to.eq(toPerc(fees[1]));
        expect(await feePolicy.computeUnderlyingToPerpVaultSwapFeePerc(toPerc(dr1), toPerc(dr2))).to.eq(
          toPerc(fees[2]),
        );
      }

      describe("when ONE < dr2, dr1", function () {
        it("should compute fees as expected", async function () {
          await cmpFees("1.1", "1.01", ["0.025", "0.075", "0.1"]);
        });
      });

      describe("when ONE <= dr2, dr1", function () {
        it("should compute fees as expected", async function () {
          await cmpFees("1.01", "1", ["0.025", "0.075", "0.1"]);
        });
      });

      describe("when dr2 < ONE < dr1", function () {
        it("should compute fees as expected", async function () {
          await cmpFees("1.05", "0.95", ["0.025", "0.075", "0.10805704"]);
        });
      });

      describe("when dr2 < ONE < dr1", function () {
        it("should compute fees as expected", async function () {
          await cmpFees("1.01", "0.96", ["0.025", "0.075", "0.11020804"]);
        });
      });

      describe("when dr2 < ONE < dr1", function () {
        it("should compute fees as expected", async function () {
          await cmpFees("1.1", "0.99", ["0.025", "0.075", "0.10024710"]);
        });
      });

      describe("when dr2,dr1 < ONE", function () {
        it("should compute fees as expected", async function () {
          await cmpFees("0.99", "0.95", ["0.025", "0.075", "0.11946308"]);
        });
      });

      describe("when dr2 < lower < dr1 < ONE", function () {
        it("should compute fees as expected", async function () {
          await cmpFees("0.9", "0.8", ["0.025", "0.075", "1"]);
        });
      });

      describe("when dr2 < lower < ONE < dr1", function () {
        it("should compute fees as expected", async function () {
          await cmpFees("1.2", "0.8", ["0.025", "0.075", "1"]);
        });
      });

      describe("when dr2,dr1 < lower", function () {
        it("should compute fees as expected", async function () {
          await cmpFees("0.8", "0.75", ["0.025", "0.075", "1"]);
        });
      });
    });

    describe("when dr is increasing", function () {
      async function cmpFees(dr1, dr2, fees) {
        // perp burn, vault mint and swap p2u
        expect(await feePolicy.computePerpBurnFeePerc()).to.eq(toPerc(fees[0]));
        expect(await feePolicy.computeVaultMintFeePerc()).to.eq(toPerc(fees[1]));
        expect(await feePolicy.computePerpToUnderlyingVaultSwapFeePerc(toPerc(dr1), toPerc(dr2))).to.eq(
          toPerc(fees[2]),
        );
      }

      describe("when dr1, dr2 < ONE", function () {
        it("should compute fees as expected", async function () {
          await cmpFees("0.9", "0.99", ["0.035", "0.05", "0.15"]);
        });
      });

      describe("when dr1, dr2 <= ONE", function () {
        it("should compute fees as expected", async function () {
          await cmpFees("0.9", "1", ["0.035", "0.05", "0.15"]);
        });
      });

      describe("when dr1 < ONE < dr2", function () {
        it("should compute fees as expected", async function () {
          await cmpFees("0.95", "1.05", ["0.035", "0.05", "0.17819966"]);
        });
      });

      describe("when dr1 < ONE < dr2", function () {
        it("should compute fees as expected", async function () {
          await cmpFees("0.99", "1.04", ["0.035", "0.05", "0.18572818"]);
        });
      });

      describe("when dr1 < ONE < dr2", function () {
        it("should compute fees as expected", async function () {
          await cmpFees("0.99", "1.1", ["0.035", "0.05", "0.25464764"]);
        });
      });

      describe("when ONE < dr1, dr2 < upper", function () {
        it("should compute fees as expected", async function () {
          await cmpFees("1.01", "1.05", ["0.035", "0.05", "0.2181208"]);
        });
      });

      describe("when ONE < dr1 < upper < dr2", function () {
        it("should compute fees as expected", async function () {
          await cmpFees("1.01", "1.25", ["0.035", "0.05", "1"]);
        });
      });

      describe("when dr1 < ONE < upper < dr2", function () {
        it("should compute fees as expected", async function () {
          await cmpFees("1.01", "1.25", ["0.035", "0.05", "1"]);
        });
      });

      describe("when upper < dr1, dr2", function () {
        it("should compute fees as expected", async function () {
          await cmpFees("1.25", "1.35", ["0.035", "0.05", "1"]);
        });
      });
    });
  });

  describe("#computeDeviationRatio", async function () {
    beforeEach(async function () {
      await feePolicy.updateTargetSubscriptionRatio(toPerc("1.25"));
    });

    describe("when deviation = 1.0", function () {
      it("should return 1", async function () {
        const r = await feePolicy["computeDeviationRatio((uint256,uint256,uint256))"]({
          perpTVL: toAmt("100"),
          vaultTVL: toAmt("500"),
          seniorTR: 200,
        });
        expect(r).to.eq(toPerc("1"));
      });
    });

    describe("when deviation > 1.0", function () {
      it("should compute dr", async function () {
        const r = await feePolicy["computeDeviationRatio((uint256,uint256,uint256))"]({
          perpTVL: toAmt("100"),
          vaultTVL: toAmt("1000"),
          seniorTR: 200,
        });
        expect(r).to.eq(toPerc("2"));
      });
    });

    describe("when deviation < 1.0", function () {
      it("should compute dr", async function () {
        const r = await feePolicy["computeDeviationRatio((uint256,uint256,uint256))"]({
          perpTVL: toAmt("100"),
          vaultTVL: toAmt("250"),
          seniorTR: 200,
        });
        expect(r).to.eq(toPerc("0.5"));
      });
    });
  });

  describe("#computeRebalanceData", async function () {
    beforeEach(async function () {
      await feePolicy.updateTargetSubscriptionRatio(toPerc("1.25"));
      await feePolicy.updateProtocolSharePerc(toPerc("0.05"), toPerc("0.1"));
<<<<<<< HEAD
      await feePolicy.updateMaxRebalancePerc(toPerc("0.02"), toPerc("0.01"));
      await feePolicy.updateRebalanceEquilibriumDR([toPerc("0.9999"), toPerc("1.0001")])
    });

    describe("when deviation is within eq range", function () {
      it("should compute rebalance data", async function () {
        await feePolicy.updateRebalanceEquilibriumDR([toPerc("0.5"), toPerc("2")])
        const r1 = await feePolicy.computeRebalanceData({
          perpTVL: toAmt("120"),
          vaultTVL: toAmt("500"),
          seniorTR: 200,
        });
        expect(r1[0]).to.eq(0n);
        expect(r1[1]).to.eq(0n);
        const r2 = await feePolicy.computeRebalanceData({
          perpTVL: toAmt("80"),
          vaultTVL: toAmt("500"),
          seniorTR: 200,
        });
        expect(r2[0]).to.eq(0n);
        expect(r2[1]).to.eq(0n);
      });
=======
      await feePolicy.updateRebalanceRates(toPerc("0.02"), toPerc("0.01"));
>>>>>>> f9fdff00
    });

    describe("when deviation = 1.0", function () {
      it("should compute rebalance data", async function () {
        const r = await feePolicy.computeRebalanceData({
          perpTVL: toAmt("100"),
          vaultTVL: toAmt("500"),
          seniorTR: 200,
        });
        expect(r[0]).to.eq(0n);
        expect(r[1]).to.eq(0n);
      });
    });

    describe("when deviation ~= 1.0", function () {
      it("should compute rebalance data", async function () {
        const r = await feePolicy.computeRebalanceData({
          perpTVL: toAmt("100"),
          vaultTVL: toAmt("500.001"),
          seniorTR: 200,
        });
        expect(r[0]).to.eq(0n);
        expect(r[1]).to.eq(0n);
      });
    });

    describe("when deviation ~= 1.0", function () {
      it("should compute rebalance data", async function () {
        const r = await feePolicy.computeRebalanceData({
          perpTVL: toAmt("99.999"),
          vaultTVL: toAmt("500"),
          seniorTR: 200,
        });
        expect(r[0]).to.eq(0n);
        expect(r[1]).to.eq(0n);
      });
    });

    describe("when deviation > 1.0", function () {
      it("should compute rebalance data", async function () {
        const r = await feePolicy.computeRebalanceData({
          perpTVL: toAmt("100"),
          vaultTVL: toAmt("1000"),
          seniorTR: 200,
        });
        expect(r[0]).to.eq(toAmt("9.9"));
        expect(r[1]).to.eq(toAmt("1.1"));
      });
    });

    describe("when enrichment rate is very low", function () {
      it("should compute rebalance data", async function () {
        const r = await feePolicy.computeRebalanceData({
          perpTVL: toAmt("100"),
          vaultTVL: toAmt("500.09"),
          seniorTR: 200,
        });
        expect(r[0]).to.eq(toAmt("0.01349639946"));
        expect(r[1]).to.eq(toAmt("0.00149959994"));
      });
    });

    describe("when deviation < 1.0", function () {
      it("should compute rebalance data", async function () {
        const r = await feePolicy.computeRebalanceData({
          perpTVL: toAmt("1000"),
          vaultTVL: toAmt("2500"),
          seniorTR: 200,
        });
        expect(r[0]).to.eq(toAmt("-66.5"));
        expect(r[1]).to.eq(toAmt("3.5"));
      });
    });

    describe("when debasement rate is very low", function () {
      it("should compute rebalance data", async function () {
        const r = await feePolicy.computeRebalanceData({
          perpTVL: toAmt("105"),
          vaultTVL: toAmt("500"),
          seniorTR: 200,
        });
        expect(r[0]).to.eq(toAmt("-3.958337165"));
        expect(r[1]).to.eq(toAmt("0.208333535"));
      });
    });
  });
});<|MERGE_RESOLUTION|>--- conflicted
+++ resolved
@@ -544,7 +544,6 @@
     beforeEach(async function () {
       await feePolicy.updateTargetSubscriptionRatio(toPerc("1.25"));
       await feePolicy.updateProtocolSharePerc(toPerc("0.05"), toPerc("0.1"));
-<<<<<<< HEAD
       await feePolicy.updateMaxRebalancePerc(toPerc("0.02"), toPerc("0.01"));
       await feePolicy.updateRebalanceEquilibriumDR([toPerc("0.9999"), toPerc("1.0001")])
     });
@@ -567,9 +566,6 @@
         expect(r2[0]).to.eq(0n);
         expect(r2[1]).to.eq(0n);
       });
-=======
-      await feePolicy.updateRebalanceRates(toPerc("0.02"), toPerc("0.01"));
->>>>>>> f9fdff00
     });
 
     describe("when deviation = 1.0", function () {
