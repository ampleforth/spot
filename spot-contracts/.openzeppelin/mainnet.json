{
  "manifestVersion": "3.2",
  "admin": {
    "address": "0x2978B4103985A6668CE345555b0febdE64Fb092F",
    "txHash": "0xb12d9b661358092885f58a7976a7bf0058974d45269392370731de1eed94eda0"
  },
  "proxies": [
    {
      "address": "0xC1f33e0cf7e40a67375007104B929E49a581bafE",
      "txHash": "0x0b98db5773264dcf6c836e9b077cd17b633dfb5dabfbb7f7cbaaf5be0b513412",
      "kind": "transparent"
    },
    {
      "address": "0x82A91a0D599A45d8E9Af781D67f695d7C72869Bd",
      "txHash": "0xc5b2302ca23f26fa26327bb3abb36827ca282cd20f0e571bd9cede84e6b5d329",
      "kind": "transparent"
    },
    {
      "address": "0xE22977381506bF094CB3ed50CB8834E358F7ef6c",
      "txHash": "0x4942e46f0c306087f3485aa8c6d74fec37d1fa1f7a59acfb385b2ed8173e745c",
      "kind": "transparent"
    }
  ],
  "impls": {
    "0eb7cc5e870bc05123f992843a10ffb34f2fa7f1365b3cca2acd6dfdd3a40a9c": {
      "address": "0x3048Ec25950Fd4Cabe8C907D461c37434aaC4d07",
      "txHash": "0xa29c58dcd15eebc643ed12c672802cf604f32f3d82da0ddbc3f50c2b798f0ac6",
      "layout": {
        "storage": [
          {
            "label": "_initialized",
            "offset": 0,
            "slot": "0",
            "type": "t_uint8",
            "contract": "Initializable",
            "src": "@openzeppelin/contracts-upgradeable/proxy/utils/Initializable.sol:62",
            "retypedFrom": "bool"
          },
          {
            "label": "_initializing",
            "offset": 1,
            "slot": "0",
            "type": "t_bool",
            "contract": "Initializable",
            "src": "@openzeppelin/contracts-upgradeable/proxy/utils/Initializable.sol:67"
          },
          {
            "label": "__gap",
            "offset": 0,
            "slot": "1",
            "type": "t_array(t_uint256)50_storage",
            "contract": "ContextUpgradeable",
            "src": "@openzeppelin/contracts-upgradeable/utils/ContextUpgradeable.sol:36"
          },
          {
            "label": "_balances",
            "offset": 0,
            "slot": "51",
            "type": "t_mapping(t_address,t_uint256)",
            "contract": "ERC20Upgradeable",
            "src": "@openzeppelin/contracts-upgradeable/token/ERC20/ERC20Upgradeable.sol:37"
          },
          {
            "label": "_allowances",
            "offset": 0,
            "slot": "52",
            "type": "t_mapping(t_address,t_mapping(t_address,t_uint256))",
            "contract": "ERC20Upgradeable",
            "src": "@openzeppelin/contracts-upgradeable/token/ERC20/ERC20Upgradeable.sol:39"
          },
          {
            "label": "_totalSupply",
            "offset": 0,
            "slot": "53",
            "type": "t_uint256",
            "contract": "ERC20Upgradeable",
            "src": "@openzeppelin/contracts-upgradeable/token/ERC20/ERC20Upgradeable.sol:41"
          },
          {
            "label": "_name",
            "offset": 0,
            "slot": "54",
            "type": "t_string_storage",
            "contract": "ERC20Upgradeable",
            "src": "@openzeppelin/contracts-upgradeable/token/ERC20/ERC20Upgradeable.sol:43"
          },
          {
            "label": "_symbol",
            "offset": 0,
            "slot": "55",
            "type": "t_string_storage",
            "contract": "ERC20Upgradeable",
            "src": "@openzeppelin/contracts-upgradeable/token/ERC20/ERC20Upgradeable.sol:44"
          },
          {
            "label": "__gap",
            "offset": 0,
            "slot": "56",
            "type": "t_array(t_uint256)45_storage",
            "contract": "ERC20Upgradeable",
            "src": "@openzeppelin/contracts-upgradeable/token/ERC20/ERC20Upgradeable.sol:394"
          },
          {
            "label": "__gap",
            "offset": 0,
            "slot": "101",
            "type": "t_array(t_uint256)50_storage",
            "contract": "ERC20BurnableUpgradeable",
            "src": "@openzeppelin/contracts-upgradeable/token/ERC20/extensions/ERC20BurnableUpgradeable.sol:51"
          },
          {
            "label": "_owner",
            "offset": 0,
            "slot": "151",
            "type": "t_address",
            "contract": "OwnableUpgradeable",
            "src": "@openzeppelin/contracts-upgradeable/access/OwnableUpgradeable.sol:22"
          },
          {
            "label": "__gap",
            "offset": 0,
            "slot": "152",
            "type": "t_array(t_uint256)49_storage",
            "contract": "OwnableUpgradeable",
            "src": "@openzeppelin/contracts-upgradeable/access/OwnableUpgradeable.sol:94"
          },
          {
            "label": "_paused",
            "offset": 0,
            "slot": "201",
            "type": "t_bool",
            "contract": "PausableUpgradeable",
            "src": "@openzeppelin/contracts-upgradeable/security/PausableUpgradeable.sol:29"
          },
          {
            "label": "__gap",
            "offset": 0,
            "slot": "202",
            "type": "t_array(t_uint256)49_storage",
            "contract": "PausableUpgradeable",
            "src": "@openzeppelin/contracts-upgradeable/security/PausableUpgradeable.sol:116"
          },
          {
            "label": "_status",
            "offset": 0,
            "slot": "251",
            "type": "t_uint256",
            "contract": "ReentrancyGuardUpgradeable",
            "src": "@openzeppelin/contracts-upgradeable/security/ReentrancyGuardUpgradeable.sol:38"
          },
          {
            "label": "__gap",
            "offset": 0,
            "slot": "252",
            "type": "t_array(t_uint256)49_storage",
            "contract": "ReentrancyGuardUpgradeable",
            "src": "@openzeppelin/contracts-upgradeable/security/ReentrancyGuardUpgradeable.sol:74"
          },
          {
            "label": "_decimals",
            "offset": 0,
            "slot": "301",
            "type": "t_uint8",
            "contract": "PerpetualTranche",
            "src": "contracts/PerpetualTranche.sol:192"
          },
          {
            "label": "keeper",
            "offset": 1,
            "slot": "301",
            "type": "t_address",
            "contract": "PerpetualTranche",
            "src": "contracts/PerpetualTranche.sol:198"
          },
          {
            "label": "feeStrategy",
            "offset": 0,
            "slot": "302",
            "type": "t_contract(IFeeStrategy)8980",
            "contract": "PerpetualTranche",
            "src": "contracts/PerpetualTranche.sol:201"
          },
          {
            "label": "pricingStrategy",
            "offset": 0,
            "slot": "303",
            "type": "t_contract(IPricingStrategy)9335",
            "contract": "PerpetualTranche",
            "src": "contracts/PerpetualTranche.sol:205"
          },
          {
            "label": "discountStrategy",
            "offset": 0,
            "slot": "304",
            "type": "t_contract(IDiscountStrategy)8938",
            "contract": "PerpetualTranche",
            "src": "contracts/PerpetualTranche.sol:213"
          },
          {
            "label": "bondIssuer",
            "offset": 0,
            "slot": "305",
            "type": "t_contract(IBondIssuer)8918",
            "contract": "PerpetualTranche",
            "src": "contracts/PerpetualTranche.sol:218"
          },
          {
            "label": "_depositBond",
            "offset": 0,
            "slot": "306",
            "type": "t_contract(IBondController)9414",
            "contract": "PerpetualTranche",
            "src": "contracts/PerpetualTranche.sol:221"
          },
          {
            "label": "minTrancheMaturitySec",
            "offset": 0,
            "slot": "307",
            "type": "t_uint256",
            "contract": "PerpetualTranche",
            "src": "contracts/PerpetualTranche.sol:225"
          },
          {
            "label": "maxTrancheMaturitySec",
            "offset": 0,
            "slot": "308",
            "type": "t_uint256",
            "contract": "PerpetualTranche",
            "src": "contracts/PerpetualTranche.sol:229"
          },
          {
            "label": "matureValueTargetPerc",
            "offset": 0,
            "slot": "309",
            "type": "t_uint256",
            "contract": "PerpetualTranche",
            "src": "contracts/PerpetualTranche.sol:232"
          },
          {
            "label": "maxSupply",
            "offset": 0,
            "slot": "310",
            "type": "t_uint256",
            "contract": "PerpetualTranche",
            "src": "contracts/PerpetualTranche.sol:235"
          },
          {
            "label": "maxMintAmtPerTranche",
            "offset": 0,
            "slot": "311",
            "type": "t_uint256",
            "contract": "PerpetualTranche",
            "src": "contracts/PerpetualTranche.sol:238"
          },
          {
            "label": "mintedSupplyPerTranche",
            "offset": 0,
            "slot": "312",
            "type": "t_mapping(t_contract(ITranche)9441,t_uint256)",
            "contract": "PerpetualTranche",
            "src": "contracts/PerpetualTranche.sol:241"
          },
          {
            "label": "_appliedDiscounts",
            "offset": 0,
            "slot": "313",
            "type": "t_mapping(t_contract(IERC20Upgradeable)1157,t_uint256)",
            "contract": "PerpetualTranche",
            "src": "contracts/PerpetualTranche.sol:247"
          },
          {
            "label": "_reserves",
            "offset": 0,
            "slot": "314",
            "type": "t_struct(AddressSet)4620_storage",
            "contract": "PerpetualTranche",
            "src": "contracts/PerpetualTranche.sol:253"
          },
          {
            "label": "_matureTrancheBalance",
            "offset": 0,
            "slot": "316",
            "type": "t_uint256",
            "contract": "PerpetualTranche",
            "src": "contracts/PerpetualTranche.sol:259"
          }
        ],
        "types": {
          "t_address": {
            "label": "address",
            "numberOfBytes": "20"
          },
          "t_array(t_bytes32)dyn_storage": {
            "label": "bytes32[]",
            "numberOfBytes": "32"
          },
          "t_array(t_uint256)45_storage": {
            "label": "uint256[45]",
            "numberOfBytes": "1440"
          },
          "t_array(t_uint256)49_storage": {
            "label": "uint256[49]",
            "numberOfBytes": "1568"
          },
          "t_array(t_uint256)50_storage": {
            "label": "uint256[50]",
            "numberOfBytes": "1600"
          },
          "t_bool": {
            "label": "bool",
            "numberOfBytes": "1"
          },
          "t_bytes32": {
            "label": "bytes32",
            "numberOfBytes": "32"
          },
          "t_contract(IBondController)9414": {
            "label": "contract IBondController",
            "numberOfBytes": "20"
          },
          "t_contract(IBondIssuer)8918": {
            "label": "contract IBondIssuer",
            "numberOfBytes": "20"
          },
          "t_contract(IDiscountStrategy)8938": {
            "label": "contract IDiscountStrategy",
            "numberOfBytes": "20"
          },
          "t_contract(IERC20Upgradeable)1157": {
            "label": "contract IERC20Upgradeable",
            "numberOfBytes": "20"
          },
          "t_contract(IFeeStrategy)8980": {
            "label": "contract IFeeStrategy",
            "numberOfBytes": "20"
          },
          "t_contract(IPricingStrategy)9335": {
            "label": "contract IPricingStrategy",
            "numberOfBytes": "20"
          },
          "t_contract(ITranche)9441": {
            "label": "contract ITranche",
            "numberOfBytes": "20"
          },
          "t_mapping(t_address,t_mapping(t_address,t_uint256))": {
            "label": "mapping(address => mapping(address => uint256))",
            "numberOfBytes": "32"
          },
          "t_mapping(t_address,t_uint256)": {
            "label": "mapping(address => uint256)",
            "numberOfBytes": "32"
          },
          "t_mapping(t_bytes32,t_uint256)": {
            "label": "mapping(bytes32 => uint256)",
            "numberOfBytes": "32"
          },
          "t_mapping(t_contract(IERC20Upgradeable)1157,t_uint256)": {
            "label": "mapping(contract IERC20Upgradeable => uint256)",
            "numberOfBytes": "32"
          },
          "t_mapping(t_contract(ITranche)9441,t_uint256)": {
            "label": "mapping(contract ITranche => uint256)",
            "numberOfBytes": "32"
          },
          "t_string_storage": {
            "label": "string",
            "numberOfBytes": "32"
          },
          "t_struct(AddressSet)4620_storage": {
            "label": "struct EnumerableSetUpgradeable.AddressSet",
            "members": [
              {
                "label": "_inner",
                "type": "t_struct(Set)4319_storage",
                "offset": 0,
                "slot": "0"
              }
            ],
            "numberOfBytes": "64"
          },
          "t_struct(Set)4319_storage": {
            "label": "struct EnumerableSetUpgradeable.Set",
            "members": [
              {
                "label": "_values",
                "type": "t_array(t_bytes32)dyn_storage",
                "offset": 0,
                "slot": "0"
              },
              {
                "label": "_indexes",
                "type": "t_mapping(t_bytes32,t_uint256)",
                "offset": 0,
                "slot": "1"
              }
            ],
            "numberOfBytes": "64"
          },
          "t_uint256": {
            "label": "uint256",
            "numberOfBytes": "32"
          },
          "t_uint8": {
            "label": "uint8",
            "numberOfBytes": "1"
          }
        }
      }
    },
    "97db98753b6b6dafb311d3a33acee374762650670647a38ecf9f5911c8b3750f": {
      "address": "0xFd3171eCA94a00e40b3671803d899d3FD86c073c",
      "txHash": "0x32d691b156da13c736ba50d9f2bdc1916bef6bc3b5180bb0e7b5aefa2dda7100",
      "layout": {
        "storage": [
          {
            "label": "_initialized",
            "offset": 0,
            "slot": "0",
            "type": "t_uint8",
            "contract": "Initializable",
            "src": "@openzeppelin/contracts-upgradeable/proxy/utils/Initializable.sol:62",
            "retypedFrom": "bool"
          },
          {
            "label": "_initializing",
            "offset": 1,
            "slot": "0",
            "type": "t_bool",
            "contract": "Initializable",
            "src": "@openzeppelin/contracts-upgradeable/proxy/utils/Initializable.sol:67"
          },
          {
            "label": "__gap",
            "offset": 0,
            "slot": "1",
            "type": "t_array(t_uint256)50_storage",
            "contract": "ContextUpgradeable",
            "src": "@openzeppelin/contracts-upgradeable/utils/ContextUpgradeable.sol:36"
          },
          {
            "label": "_balances",
            "offset": 0,
            "slot": "51",
            "type": "t_mapping(t_address,t_uint256)",
            "contract": "ERC20Upgradeable",
            "src": "@openzeppelin/contracts-upgradeable/token/ERC20/ERC20Upgradeable.sol:37"
          },
          {
            "label": "_allowances",
            "offset": 0,
            "slot": "52",
            "type": "t_mapping(t_address,t_mapping(t_address,t_uint256))",
            "contract": "ERC20Upgradeable",
            "src": "@openzeppelin/contracts-upgradeable/token/ERC20/ERC20Upgradeable.sol:39"
          },
          {
            "label": "_totalSupply",
            "offset": 0,
            "slot": "53",
            "type": "t_uint256",
            "contract": "ERC20Upgradeable",
            "src": "@openzeppelin/contracts-upgradeable/token/ERC20/ERC20Upgradeable.sol:41"
          },
          {
            "label": "_name",
            "offset": 0,
            "slot": "54",
            "type": "t_string_storage",
            "contract": "ERC20Upgradeable",
            "src": "@openzeppelin/contracts-upgradeable/token/ERC20/ERC20Upgradeable.sol:43"
          },
          {
            "label": "_symbol",
            "offset": 0,
            "slot": "55",
            "type": "t_string_storage",
            "contract": "ERC20Upgradeable",
            "src": "@openzeppelin/contracts-upgradeable/token/ERC20/ERC20Upgradeable.sol:44"
          },
          {
            "label": "__gap",
            "offset": 0,
            "slot": "56",
            "type": "t_array(t_uint256)45_storage",
            "contract": "ERC20Upgradeable",
            "src": "@openzeppelin/contracts-upgradeable/token/ERC20/ERC20Upgradeable.sol:394"
          },
          {
            "label": "__gap",
            "offset": 0,
            "slot": "101",
            "type": "t_array(t_uint256)50_storage",
            "contract": "ERC20BurnableUpgradeable",
            "src": "@openzeppelin/contracts-upgradeable/token/ERC20/extensions/ERC20BurnableUpgradeable.sol:51"
          },
          {
            "label": "_owner",
            "offset": 0,
            "slot": "151",
            "type": "t_address",
            "contract": "OwnableUpgradeable",
            "src": "@openzeppelin/contracts-upgradeable/access/OwnableUpgradeable.sol:22"
          },
          {
            "label": "__gap",
            "offset": 0,
            "slot": "152",
            "type": "t_array(t_uint256)49_storage",
            "contract": "OwnableUpgradeable",
            "src": "@openzeppelin/contracts-upgradeable/access/OwnableUpgradeable.sol:94"
          },
          {
            "label": "_paused",
            "offset": 0,
            "slot": "201",
            "type": "t_bool",
            "contract": "PausableUpgradeable",
            "src": "@openzeppelin/contracts-upgradeable/security/PausableUpgradeable.sol:29"
          },
          {
            "label": "__gap",
            "offset": 0,
            "slot": "202",
            "type": "t_array(t_uint256)49_storage",
            "contract": "PausableUpgradeable",
            "src": "@openzeppelin/contracts-upgradeable/security/PausableUpgradeable.sol:116"
          },
          {
            "label": "_status",
            "offset": 0,
            "slot": "251",
            "type": "t_uint256",
            "contract": "ReentrancyGuardUpgradeable",
            "src": "@openzeppelin/contracts-upgradeable/security/ReentrancyGuardUpgradeable.sol:38"
          },
          {
            "label": "__gap",
            "offset": 0,
            "slot": "252",
            "type": "t_array(t_uint256)49_storage",
            "contract": "ReentrancyGuardUpgradeable",
            "src": "@openzeppelin/contracts-upgradeable/security/ReentrancyGuardUpgradeable.sol:74"
          },
          {
            "label": "_decimals",
            "offset": 0,
            "slot": "301",
            "type": "t_uint8",
            "contract": "PerpetualTranche",
            "src": "contracts/PerpetualTranche.sol:192"
          },
          {
            "label": "keeper",
            "offset": 1,
            "slot": "301",
            "type": "t_address",
            "contract": "PerpetualTranche",
            "src": "contracts/PerpetualTranche.sol:198"
          },
          {
            "label": "feeStrategy",
            "offset": 0,
            "slot": "302",
            "type": "t_contract(IFeeStrategy)8989",
            "contract": "PerpetualTranche",
            "src": "contracts/PerpetualTranche.sol:201"
          },
          {
            "label": "pricingStrategy",
            "offset": 0,
            "slot": "303",
            "type": "t_contract(IPricingStrategy)9344",
            "contract": "PerpetualTranche",
            "src": "contracts/PerpetualTranche.sol:205"
          },
          {
            "label": "discountStrategy",
            "offset": 0,
            "slot": "304",
            "type": "t_contract(IDiscountStrategy)8947",
            "contract": "PerpetualTranche",
            "src": "contracts/PerpetualTranche.sol:213"
          },
          {
            "label": "bondIssuer",
            "offset": 0,
            "slot": "305",
            "type": "t_contract(IBondIssuer)8927",
            "contract": "PerpetualTranche",
            "src": "contracts/PerpetualTranche.sol:218"
          },
          {
            "label": "_depositBond",
            "offset": 0,
            "slot": "306",
            "type": "t_contract(IBondController)9423",
            "contract": "PerpetualTranche",
            "src": "contracts/PerpetualTranche.sol:221"
          },
          {
            "label": "minTrancheMaturitySec",
            "offset": 0,
            "slot": "307",
            "type": "t_uint256",
            "contract": "PerpetualTranche",
            "src": "contracts/PerpetualTranche.sol:225"
          },
          {
            "label": "maxTrancheMaturitySec",
            "offset": 0,
            "slot": "308",
            "type": "t_uint256",
            "contract": "PerpetualTranche",
            "src": "contracts/PerpetualTranche.sol:229"
          },
          {
            "label": "matureValueTargetPerc",
            "offset": 0,
            "slot": "309",
            "type": "t_uint256",
            "contract": "PerpetualTranche",
            "src": "contracts/PerpetualTranche.sol:232"
          },
          {
            "label": "maxSupply",
            "offset": 0,
            "slot": "310",
            "type": "t_uint256",
            "contract": "PerpetualTranche",
            "src": "contracts/PerpetualTranche.sol:235"
          },
          {
            "label": "maxMintAmtPerTranche",
            "offset": 0,
            "slot": "311",
            "type": "t_uint256",
            "contract": "PerpetualTranche",
            "src": "contracts/PerpetualTranche.sol:238"
          },
          {
            "label": "mintedSupplyPerTranche",
            "offset": 0,
            "slot": "312",
            "type": "t_mapping(t_contract(ITranche)9450,t_uint256)",
            "contract": "PerpetualTranche",
            "src": "contracts/PerpetualTranche.sol:241"
          },
          {
            "label": "_appliedDiscounts",
            "offset": 0,
            "slot": "313",
            "type": "t_mapping(t_contract(IERC20Upgradeable)1157,t_uint256)",
            "contract": "PerpetualTranche",
            "src": "contracts/PerpetualTranche.sol:247"
          },
          {
            "label": "_reserves",
            "offset": 0,
            "slot": "314",
            "type": "t_struct(AddressSet)4620_storage",
            "contract": "PerpetualTranche",
            "src": "contracts/PerpetualTranche.sol:253"
          },
          {
            "label": "_matureTrancheBalance",
            "offset": 0,
            "slot": "316",
            "type": "t_uint256",
            "contract": "PerpetualTranche",
            "src": "contracts/PerpetualTranche.sol:259"
          }
        ],
        "types": {
          "t_address": {
            "label": "address",
            "numberOfBytes": "20"
          },
          "t_array(t_bytes32)dyn_storage": {
            "label": "bytes32[]",
            "numberOfBytes": "32"
          },
          "t_array(t_uint256)45_storage": {
            "label": "uint256[45]",
            "numberOfBytes": "1440"
          },
          "t_array(t_uint256)49_storage": {
            "label": "uint256[49]",
            "numberOfBytes": "1568"
          },
          "t_array(t_uint256)50_storage": {
            "label": "uint256[50]",
            "numberOfBytes": "1600"
          },
          "t_bool": {
            "label": "bool",
            "numberOfBytes": "1"
          },
          "t_bytes32": {
            "label": "bytes32",
            "numberOfBytes": "32"
          },
          "t_contract(IBondController)9423": {
            "label": "contract IBondController",
            "numberOfBytes": "20"
          },
          "t_contract(IBondIssuer)8927": {
            "label": "contract IBondIssuer",
            "numberOfBytes": "20"
          },
          "t_contract(IDiscountStrategy)8947": {
            "label": "contract IDiscountStrategy",
            "numberOfBytes": "20"
          },
          "t_contract(IERC20Upgradeable)1157": {
            "label": "contract IERC20Upgradeable",
            "numberOfBytes": "20"
          },
          "t_contract(IFeeStrategy)8989": {
            "label": "contract IFeeStrategy",
            "numberOfBytes": "20"
          },
          "t_contract(IPricingStrategy)9344": {
            "label": "contract IPricingStrategy",
            "numberOfBytes": "20"
          },
          "t_contract(ITranche)9450": {
            "label": "contract ITranche",
            "numberOfBytes": "20"
          },
          "t_mapping(t_address,t_mapping(t_address,t_uint256))": {
            "label": "mapping(address => mapping(address => uint256))",
            "numberOfBytes": "32"
          },
          "t_mapping(t_address,t_uint256)": {
            "label": "mapping(address => uint256)",
            "numberOfBytes": "32"
          },
          "t_mapping(t_bytes32,t_uint256)": {
            "label": "mapping(bytes32 => uint256)",
            "numberOfBytes": "32"
          },
          "t_mapping(t_contract(IERC20Upgradeable)1157,t_uint256)": {
            "label": "mapping(contract IERC20Upgradeable => uint256)",
            "numberOfBytes": "32"
          },
          "t_mapping(t_contract(ITranche)9450,t_uint256)": {
            "label": "mapping(contract ITranche => uint256)",
            "numberOfBytes": "32"
          },
          "t_string_storage": {
            "label": "string",
            "numberOfBytes": "32"
          },
          "t_struct(AddressSet)4620_storage": {
            "label": "struct EnumerableSetUpgradeable.AddressSet",
            "members": [
              {
                "label": "_inner",
                "type": "t_struct(Set)4319_storage",
                "offset": 0,
                "slot": "0"
              }
            ],
            "numberOfBytes": "64"
          },
          "t_struct(Set)4319_storage": {
            "label": "struct EnumerableSetUpgradeable.Set",
            "members": [
              {
                "label": "_values",
                "type": "t_array(t_bytes32)dyn_storage",
                "offset": 0,
                "slot": "0"
              },
              {
                "label": "_indexes",
                "type": "t_mapping(t_bytes32,t_uint256)",
                "offset": 0,
                "slot": "1"
              }
            ],
            "numberOfBytes": "64"
          },
          "t_uint256": {
            "label": "uint256",
            "numberOfBytes": "32"
          },
          "t_uint8": {
            "label": "uint8",
            "numberOfBytes": "1"
          }
        }
      }
    },
    "df6c2a5c1fbf7eab6eed2fda5220dd9af8c5a07f0a7efb7e1504c23970882fd0": {
      "address": "0x640Eb153c954a031E9bb9DAC197a7eCe0B54F1e8",
      "txHash": "0xa04b33c448f8ed6c37f4fd0961f6aeebcb86bebd79a1b2a8f0a81b963fec94c2",
      "layout": {
        "storage": [
          {
            "label": "_initialized",
            "offset": 0,
            "slot": "0",
            "type": "t_uint8",
            "contract": "Initializable",
            "src": "@openzeppelin/contracts-upgradeable/proxy/utils/Initializable.sol:62",
            "retypedFrom": "bool"
          },
          {
            "label": "_initializing",
            "offset": 1,
            "slot": "0",
            "type": "t_bool",
            "contract": "Initializable",
            "src": "@openzeppelin/contracts-upgradeable/proxy/utils/Initializable.sol:67"
          },
          {
            "label": "__gap",
            "offset": 0,
            "slot": "1",
            "type": "t_array(t_uint256)50_storage",
            "contract": "ContextUpgradeable",
            "src": "@openzeppelin/contracts-upgradeable/utils/ContextUpgradeable.sol:36"
          },
          {
            "label": "_balances",
            "offset": 0,
            "slot": "51",
            "type": "t_mapping(t_address,t_uint256)",
            "contract": "ERC20Upgradeable",
            "src": "@openzeppelin/contracts-upgradeable/token/ERC20/ERC20Upgradeable.sol:37"
          },
          {
            "label": "_allowances",
            "offset": 0,
            "slot": "52",
            "type": "t_mapping(t_address,t_mapping(t_address,t_uint256))",
            "contract": "ERC20Upgradeable",
            "src": "@openzeppelin/contracts-upgradeable/token/ERC20/ERC20Upgradeable.sol:39"
          },
          {
            "label": "_totalSupply",
            "offset": 0,
            "slot": "53",
            "type": "t_uint256",
            "contract": "ERC20Upgradeable",
            "src": "@openzeppelin/contracts-upgradeable/token/ERC20/ERC20Upgradeable.sol:41"
          },
          {
            "label": "_name",
            "offset": 0,
            "slot": "54",
            "type": "t_string_storage",
            "contract": "ERC20Upgradeable",
            "src": "@openzeppelin/contracts-upgradeable/token/ERC20/ERC20Upgradeable.sol:43"
          },
          {
            "label": "_symbol",
            "offset": 0,
            "slot": "55",
            "type": "t_string_storage",
            "contract": "ERC20Upgradeable",
            "src": "@openzeppelin/contracts-upgradeable/token/ERC20/ERC20Upgradeable.sol:44"
          },
          {
            "label": "__gap",
            "offset": 0,
            "slot": "56",
            "type": "t_array(t_uint256)45_storage",
            "contract": "ERC20Upgradeable",
            "src": "@openzeppelin/contracts-upgradeable/token/ERC20/ERC20Upgradeable.sol:394"
          },
          {
            "label": "__gap",
            "offset": 0,
            "slot": "101",
            "type": "t_array(t_uint256)50_storage",
            "contract": "ERC20BurnableUpgradeable",
            "src": "@openzeppelin/contracts-upgradeable/token/ERC20/extensions/ERC20BurnableUpgradeable.sol:51"
          },
          {
            "label": "_owner",
            "offset": 0,
            "slot": "151",
            "type": "t_address",
            "contract": "OwnableUpgradeable",
            "src": "@openzeppelin/contracts-upgradeable/access/OwnableUpgradeable.sol:22"
          },
          {
            "label": "__gap",
            "offset": 0,
            "slot": "152",
            "type": "t_array(t_uint256)49_storage",
            "contract": "OwnableUpgradeable",
            "src": "@openzeppelin/contracts-upgradeable/access/OwnableUpgradeable.sol:94"
          },
          {
            "label": "_paused",
            "offset": 0,
            "slot": "201",
            "type": "t_bool",
            "contract": "PausableUpgradeable",
            "src": "@openzeppelin/contracts-upgradeable/security/PausableUpgradeable.sol:29"
          },
          {
            "label": "__gap",
            "offset": 0,
            "slot": "202",
            "type": "t_array(t_uint256)49_storage",
            "contract": "PausableUpgradeable",
            "src": "@openzeppelin/contracts-upgradeable/security/PausableUpgradeable.sol:116"
          },
          {
            "label": "_status",
            "offset": 0,
            "slot": "251",
            "type": "t_uint256",
            "contract": "ReentrancyGuardUpgradeable",
            "src": "@openzeppelin/contracts-upgradeable/security/ReentrancyGuardUpgradeable.sol:38"
          },
          {
            "label": "__gap",
            "offset": 0,
            "slot": "252",
            "type": "t_array(t_uint256)49_storage",
            "contract": "ReentrancyGuardUpgradeable",
            "src": "@openzeppelin/contracts-upgradeable/security/ReentrancyGuardUpgradeable.sol:74"
          },
          {
            "label": "underlying",
            "offset": 0,
            "slot": "301",
            "type": "t_contract(IERC20Upgradeable)1157",
            "contract": "RolloverVault",
            "src": "contracts/vaults/RolloverVault.sol:87"
          },
          {
            "label": "_deployed",
            "offset": 0,
            "slot": "302",
            "type": "t_struct(AddressSet)4620_storage",
            "contract": "RolloverVault",
            "src": "contracts/vaults/RolloverVault.sol:91"
          },
          {
            "label": "minDeploymentAmt",
            "offset": 0,
            "slot": "304",
            "type": "t_uint256",
            "contract": "RolloverVault",
            "src": "contracts/vaults/RolloverVault.sol:99"
          },
          {
            "label": "perp",
            "offset": 0,
            "slot": "305",
            "type": "t_contract(IPerpetualTranche)9661",
            "contract": "RolloverVault",
            "src": "contracts/vaults/RolloverVault.sol:102"
          }
        ],
        "types": {
          "t_address": {
            "label": "address",
            "numberOfBytes": "20"
          },
          "t_array(t_bytes32)dyn_storage": {
            "label": "bytes32[]",
            "numberOfBytes": "32"
          },
          "t_array(t_uint256)45_storage": {
            "label": "uint256[45]",
            "numberOfBytes": "1440"
          },
          "t_array(t_uint256)49_storage": {
            "label": "uint256[49]",
            "numberOfBytes": "1568"
          },
          "t_array(t_uint256)50_storage": {
            "label": "uint256[50]",
            "numberOfBytes": "1600"
          },
          "t_bool": {
            "label": "bool",
            "numberOfBytes": "1"
          },
          "t_bytes32": {
            "label": "bytes32",
            "numberOfBytes": "32"
          },
          "t_contract(IERC20Upgradeable)1157": {
            "label": "contract IERC20Upgradeable",
            "numberOfBytes": "20"
          },
          "t_contract(IPerpetualTranche)9661": {
            "label": "contract IPerpetualTranche",
            "numberOfBytes": "20"
          },
          "t_mapping(t_address,t_mapping(t_address,t_uint256))": {
            "label": "mapping(address => mapping(address => uint256))",
            "numberOfBytes": "32"
          },
          "t_mapping(t_address,t_uint256)": {
            "label": "mapping(address => uint256)",
            "numberOfBytes": "32"
          },
          "t_mapping(t_bytes32,t_uint256)": {
            "label": "mapping(bytes32 => uint256)",
            "numberOfBytes": "32"
          },
          "t_string_storage": {
            "label": "string",
            "numberOfBytes": "32"
          },
          "t_struct(AddressSet)4620_storage": {
            "label": "struct EnumerableSetUpgradeable.AddressSet",
            "members": [
              {
                "label": "_inner",
                "type": "t_struct(Set)4319_storage",
                "offset": 0,
                "slot": "0"
              }
            ],
            "numberOfBytes": "64"
          },
          "t_struct(Set)4319_storage": {
            "label": "struct EnumerableSetUpgradeable.Set",
            "members": [
              {
                "label": "_values",
                "type": "t_array(t_bytes32)dyn_storage",
                "offset": 0,
                "slot": "0"
              },
              {
                "label": "_indexes",
                "type": "t_mapping(t_bytes32,t_uint256)",
                "offset": 0,
                "slot": "1"
              }
            ],
            "numberOfBytes": "64"
          },
          "t_uint256": {
            "label": "uint256",
            "numberOfBytes": "32"
          },
          "t_uint8": {
            "label": "uint8",
            "numberOfBytes": "1"
          }
        }
      }
    },
    "de542c1b37a4034f8cb7b1fea9e004d952ca37b79cd0128aed44ea4aaf523d13": {
      "address": "0xe9f883600f875021E6B4C67Aa1D47c85763E6736",
      "txHash": "0x79b74d63e2bb7159e50590afc0de826c35992ff1ec41e466f50a4b7603db7ccf",
      "layout": {
        "storage": [
          {
            "label": "_initialized",
            "offset": 0,
            "slot": "0",
            "type": "t_uint8",
            "contract": "Initializable",
            "src": "@openzeppelin/contracts-upgradeable/proxy/utils/Initializable.sol:62",
            "retypedFrom": "bool"
          },
          {
            "label": "_initializing",
            "offset": 1,
            "slot": "0",
            "type": "t_bool",
            "contract": "Initializable",
            "src": "@openzeppelin/contracts-upgradeable/proxy/utils/Initializable.sol:67"
          },
          {
            "label": "__gap",
            "offset": 0,
            "slot": "1",
            "type": "t_array(t_uint256)50_storage",
            "contract": "ContextUpgradeable",
            "src": "@openzeppelin/contracts-upgradeable/utils/ContextUpgradeable.sol:36"
          },
          {
            "label": "_balances",
            "offset": 0,
            "slot": "51",
            "type": "t_mapping(t_address,t_uint256)",
            "contract": "ERC20Upgradeable",
            "src": "@openzeppelin/contracts-upgradeable/token/ERC20/ERC20Upgradeable.sol:37"
          },
          {
            "label": "_allowances",
            "offset": 0,
            "slot": "52",
            "type": "t_mapping(t_address,t_mapping(t_address,t_uint256))",
            "contract": "ERC20Upgradeable",
            "src": "@openzeppelin/contracts-upgradeable/token/ERC20/ERC20Upgradeable.sol:39"
          },
          {
            "label": "_totalSupply",
            "offset": 0,
            "slot": "53",
            "type": "t_uint256",
            "contract": "ERC20Upgradeable",
            "src": "@openzeppelin/contracts-upgradeable/token/ERC20/ERC20Upgradeable.sol:41"
          },
          {
            "label": "_name",
            "offset": 0,
            "slot": "54",
            "type": "t_string_storage",
            "contract": "ERC20Upgradeable",
            "src": "@openzeppelin/contracts-upgradeable/token/ERC20/ERC20Upgradeable.sol:43"
          },
          {
            "label": "_symbol",
            "offset": 0,
            "slot": "55",
            "type": "t_string_storage",
            "contract": "ERC20Upgradeable",
            "src": "@openzeppelin/contracts-upgradeable/token/ERC20/ERC20Upgradeable.sol:44"
          },
          {
            "label": "__gap",
            "offset": 0,
            "slot": "56",
            "type": "t_array(t_uint256)45_storage",
            "contract": "ERC20Upgradeable",
            "src": "@openzeppelin/contracts-upgradeable/token/ERC20/ERC20Upgradeable.sol:394"
          },
          {
            "label": "__gap",
            "offset": 0,
            "slot": "101",
            "type": "t_array(t_uint256)50_storage",
            "contract": "ERC20BurnableUpgradeable",
            "src": "@openzeppelin/contracts-upgradeable/token/ERC20/extensions/ERC20BurnableUpgradeable.sol:51"
          },
          {
            "label": "_owner",
            "offset": 0,
            "slot": "151",
            "type": "t_address",
            "contract": "OwnableUpgradeable",
            "src": "@openzeppelin/contracts-upgradeable/access/OwnableUpgradeable.sol:22"
          },
          {
            "label": "__gap",
            "offset": 0,
            "slot": "152",
            "type": "t_array(t_uint256)49_storage",
            "contract": "OwnableUpgradeable",
            "src": "@openzeppelin/contracts-upgradeable/access/OwnableUpgradeable.sol:94"
          },
          {
            "label": "_paused",
            "offset": 0,
            "slot": "201",
            "type": "t_bool",
            "contract": "PausableUpgradeable",
            "src": "@openzeppelin/contracts-upgradeable/security/PausableUpgradeable.sol:29"
          },
          {
            "label": "__gap",
            "offset": 0,
            "slot": "202",
            "type": "t_array(t_uint256)49_storage",
            "contract": "PausableUpgradeable",
            "src": "@openzeppelin/contracts-upgradeable/security/PausableUpgradeable.sol:116"
          },
          {
            "label": "_status",
            "offset": 0,
            "slot": "251",
            "type": "t_uint256",
            "contract": "ReentrancyGuardUpgradeable",
            "src": "@openzeppelin/contracts-upgradeable/security/ReentrancyGuardUpgradeable.sol:38"
          },
          {
            "label": "__gap",
            "offset": 0,
            "slot": "252",
            "type": "t_array(t_uint256)49_storage",
            "contract": "ReentrancyGuardUpgradeable",
            "src": "@openzeppelin/contracts-upgradeable/security/ReentrancyGuardUpgradeable.sol:74"
          },
          {
            "label": "underlying",
            "offset": 0,
            "slot": "301",
            "type": "t_contract(IERC20Upgradeable)1157",
            "contract": "RolloverVault",
            "src": "contracts/vaults/RolloverVault.sol:87"
          },
          {
            "label": "_deployed",
            "offset": 0,
            "slot": "302",
            "type": "t_struct(AddressSet)4620_storage",
            "contract": "RolloverVault",
            "src": "contracts/vaults/RolloverVault.sol:91"
          },
          {
            "label": "minDeploymentAmt",
            "offset": 0,
            "slot": "304",
            "type": "t_uint256",
            "contract": "RolloverVault",
            "src": "contracts/vaults/RolloverVault.sol:99"
          },
          {
            "label": "perp",
            "offset": 0,
            "slot": "305",
            "type": "t_contract(IPerpetualTranche)9661",
            "contract": "RolloverVault",
            "src": "contracts/vaults/RolloverVault.sol:102"
          }
        ],
        "types": {
          "t_address": {
            "label": "address",
            "numberOfBytes": "20"
          },
          "t_array(t_bytes32)dyn_storage": {
            "label": "bytes32[]",
            "numberOfBytes": "32"
          },
          "t_array(t_uint256)45_storage": {
            "label": "uint256[45]",
            "numberOfBytes": "1440"
          },
          "t_array(t_uint256)49_storage": {
            "label": "uint256[49]",
            "numberOfBytes": "1568"
          },
          "t_array(t_uint256)50_storage": {
            "label": "uint256[50]",
            "numberOfBytes": "1600"
          },
          "t_bool": {
            "label": "bool",
            "numberOfBytes": "1"
          },
          "t_bytes32": {
            "label": "bytes32",
            "numberOfBytes": "32"
          },
          "t_contract(IERC20Upgradeable)1157": {
            "label": "contract IERC20Upgradeable",
            "numberOfBytes": "20"
          },
          "t_contract(IPerpetualTranche)9661": {
            "label": "contract IPerpetualTranche",
            "numberOfBytes": "20"
          },
          "t_mapping(t_address,t_mapping(t_address,t_uint256))": {
            "label": "mapping(address => mapping(address => uint256))",
            "numberOfBytes": "32"
          },
          "t_mapping(t_address,t_uint256)": {
            "label": "mapping(address => uint256)",
            "numberOfBytes": "32"
          },
          "t_mapping(t_bytes32,t_uint256)": {
            "label": "mapping(bytes32 => uint256)",
            "numberOfBytes": "32"
          },
          "t_string_storage": {
            "label": "string",
            "numberOfBytes": "32"
          },
          "t_struct(AddressSet)4620_storage": {
            "label": "struct EnumerableSetUpgradeable.AddressSet",
            "members": [
              {
                "label": "_inner",
                "type": "t_struct(Set)4319_storage",
                "offset": 0,
                "slot": "0"
              }
            ],
            "numberOfBytes": "64"
          },
          "t_struct(Set)4319_storage": {
            "label": "struct EnumerableSetUpgradeable.Set",
            "members": [
              {
                "label": "_values",
                "type": "t_array(t_bytes32)dyn_storage",
                "offset": 0,
                "slot": "0"
              },
              {
                "label": "_indexes",
                "type": "t_mapping(t_bytes32,t_uint256)",
                "offset": 0,
                "slot": "1"
              }
            ],
            "numberOfBytes": "64"
          },
          "t_uint256": {
            "label": "uint256",
            "numberOfBytes": "32"
          },
          "t_uint8": {
            "label": "uint8",
            "numberOfBytes": "1"
          }
        }
      }
    },
    "434e3f9e5ca89604923f560238c1549d17341d5000a67900fb3b705d5348ddd7": {
      "address": "0xFd1cD0802F8c29d45F1135046481bFb1ccBbA0F3",
      "txHash": "0xff7b57e49cba49bec803de0816c35eab4368678f78c062ad86cbc8d4b9cb2e6c",
      "layout": {
        "storage": [
          {
            "label": "_initialized",
            "offset": 0,
            "slot": "0",
            "type": "t_uint8",
            "contract": "Initializable",
            "src": "contracts/oz/Initializable.sol:62",
            "retypedFrom": "bool"
          },
          {
            "label": "_initializing",
            "offset": 1,
            "slot": "0",
            "type": "t_bool",
            "contract": "Initializable",
            "src": "contracts/oz/Initializable.sol:67"
          },
          {
            "label": "__gap",
            "offset": 0,
            "slot": "1",
            "type": "t_array(t_uint256)50_storage",
            "contract": "ContextUpgradeable",
            "src": "contracts/oz/ContextUpgradeable.sol:35"
          },
          {
            "label": "_balances",
            "offset": 0,
            "slot": "51",
            "type": "t_mapping(t_address,t_uint256)",
            "contract": "ERC20Upgradeable",
            "src": "contracts/oz/ERC20Upgradeable.sol:37"
          },
          {
            "label": "_allowances",
            "offset": 0,
            "slot": "52",
            "type": "t_mapping(t_address,t_mapping(t_address,t_uint256))",
            "contract": "ERC20Upgradeable",
            "src": "contracts/oz/ERC20Upgradeable.sol:39"
          },
          {
            "label": "_totalSupply",
            "offset": 0,
            "slot": "53",
            "type": "t_uint256",
            "contract": "ERC20Upgradeable",
            "src": "contracts/oz/ERC20Upgradeable.sol:41"
          },
          {
            "label": "_name",
            "offset": 0,
            "slot": "54",
            "type": "t_string_storage",
            "contract": "ERC20Upgradeable",
            "src": "contracts/oz/ERC20Upgradeable.sol:43"
          },
          {
            "label": "_symbol",
            "offset": 0,
            "slot": "55",
            "type": "t_string_storage",
            "contract": "ERC20Upgradeable",
            "src": "contracts/oz/ERC20Upgradeable.sol:44"
          },
          {
            "label": "__gap",
            "offset": 0,
            "slot": "56",
            "type": "t_array(t_uint256)45_storage",
            "contract": "ERC20Upgradeable",
            "src": "contracts/oz/ERC20Upgradeable.sol:394"
          },
          {
            "label": "__gap",
            "offset": 0,
            "slot": "101",
            "type": "t_array(t_uint256)50_storage",
            "contract": "ERC20BurnableUpgradeable",
            "src": "contracts/oz/ERC20BurnableUpgradeable.sol:50"
          },
          {
            "label": "_owner",
            "offset": 0,
            "slot": "151",
            "type": "t_address",
            "contract": "OwnableUpgradeable",
            "src": "contracts/oz/OwnableUpgradeable.sol:22"
          },
          {
            "label": "__gap",
            "offset": 0,
            "slot": "152",
            "type": "t_array(t_uint256)49_storage",
            "contract": "OwnableUpgradeable",
            "src": "contracts/oz/OwnableUpgradeable.sol:94"
          },
          {
            "label": "_paused",
            "offset": 0,
            "slot": "201",
            "type": "t_bool",
            "contract": "PausableUpgradeable",
            "src": "contracts/oz/PausableUpgradeable.sol:29"
          },
          {
            "label": "__gap",
            "offset": 0,
            "slot": "202",
            "type": "t_array(t_uint256)49_storage",
            "contract": "PausableUpgradeable",
            "src": "contracts/oz/PausableUpgradeable.sol:116"
          },
          {
            "label": "_status",
            "offset": 0,
            "slot": "251",
            "type": "t_uint256",
            "contract": "ReentrancyGuardUpgradeable",
            "src": "contracts/oz/ReentrancyGuardUpgradeable.sol:38"
          },
          {
            "label": "__gap",
            "offset": 0,
            "slot": "252",
            "type": "t_array(t_uint256)49_storage",
            "contract": "ReentrancyGuardUpgradeable",
            "src": "contracts/oz/ReentrancyGuardUpgradeable.sol:74"
          },
          {
            "label": "underlying",
            "offset": 0,
            "slot": "301",
            "type": "t_contract(IERC20Upgradeable)7521",
            "contract": "RolloverVault",
            "src": "contracts/vaults/RolloverVault.sol:88"
          },
          {
            "label": "_deployed",
            "offset": 0,
            "slot": "302",
            "type": "t_struct(AddressSet)7130_storage",
            "contract": "RolloverVault",
            "src": "contracts/vaults/RolloverVault.sol:92"
          },
          {
            "label": "minDeploymentAmt",
            "offset": 0,
            "slot": "304",
            "type": "t_uint256",
            "contract": "RolloverVault",
            "src": "contracts/vaults/RolloverVault.sol:100"
          },
          {
            "label": "perp",
            "offset": 0,
            "slot": "305",
            "type": "t_contract(IPerpetualTranche)4753",
            "contract": "RolloverVault",
            "src": "contracts/vaults/RolloverVault.sol:103"
          }
        ],
        "types": {
          "t_address": {
            "label": "address",
            "numberOfBytes": "20"
          },
          "t_array(t_bytes32)dyn_storage": {
            "label": "bytes32[]",
            "numberOfBytes": "32"
          },
          "t_array(t_uint256)45_storage": {
            "label": "uint256[45]",
            "numberOfBytes": "1440"
          },
          "t_array(t_uint256)49_storage": {
            "label": "uint256[49]",
            "numberOfBytes": "1568"
          },
          "t_array(t_uint256)50_storage": {
            "label": "uint256[50]",
            "numberOfBytes": "1600"
          },
          "t_bool": {
            "label": "bool",
            "numberOfBytes": "1"
          },
          "t_bytes32": {
            "label": "bytes32",
            "numberOfBytes": "32"
          },
          "t_contract(IERC20Upgradeable)7521": {
            "label": "contract IERC20Upgradeable",
            "numberOfBytes": "20"
          },
          "t_contract(IPerpetualTranche)4753": {
            "label": "contract IPerpetualTranche",
            "numberOfBytes": "20"
          },
          "t_mapping(t_address,t_mapping(t_address,t_uint256))": {
            "label": "mapping(address => mapping(address => uint256))",
            "numberOfBytes": "32"
          },
          "t_mapping(t_address,t_uint256)": {
            "label": "mapping(address => uint256)",
            "numberOfBytes": "32"
          },
          "t_mapping(t_bytes32,t_uint256)": {
            "label": "mapping(bytes32 => uint256)",
            "numberOfBytes": "32"
          },
          "t_string_storage": {
            "label": "string",
            "numberOfBytes": "32"
          },
          "t_struct(AddressSet)7130_storage": {
            "label": "struct EnumerableSetUpgradeable.AddressSet",
            "members": [
              {
                "label": "_inner",
                "type": "t_struct(Set)6829_storage",
                "offset": 0,
                "slot": "0"
              }
            ],
            "numberOfBytes": "64"
          },
          "t_struct(Set)6829_storage": {
            "label": "struct EnumerableSetUpgradeable.Set",
            "members": [
              {
                "label": "_values",
                "type": "t_array(t_bytes32)dyn_storage",
                "offset": 0,
                "slot": "0"
              },
              {
                "label": "_indexes",
                "type": "t_mapping(t_bytes32,t_uint256)",
                "offset": 0,
                "slot": "1"
              }
            ],
            "numberOfBytes": "64"
          },
          "t_uint256": {
            "label": "uint256",
            "numberOfBytes": "32"
          },
          "t_uint8": {
            "label": "uint8",
            "numberOfBytes": "1"
          }
        }
      }
    },
    "2546bfa1b5a5142a0d95cea7e7372f3a735712bf05bbaab3a7df09b1022fb6ee": {
      "address": "0xA3dA50b74e2e3b64bc648F142BAfFb164bCf158c",
      "txHash": "0x0984fe32f721b10249ec6be9f5d1fef495bf3d60b88e78f296890964e44ae69f",
      "layout": {
        "solcVersion": "0.8.20",
        "storage": [
          {
            "label": "_initialized",
            "offset": 0,
            "slot": "0",
            "type": "t_uint8",
            "contract": "Initializable",
            "src": "@openzeppelin/contracts-upgradeable/proxy/utils/Initializable.sol:63",
            "retypedFrom": "bool"
          },
          {
            "label": "_initializing",
            "offset": 1,
            "slot": "0",
            "type": "t_bool",
            "contract": "Initializable",
            "src": "@openzeppelin/contracts-upgradeable/proxy/utils/Initializable.sol:68"
          },
          {
            "label": "__gap",
            "offset": 0,
            "slot": "1",
            "type": "t_array(t_uint256)50_storage",
            "contract": "ContextUpgradeable",
            "src": "@openzeppelin/contracts-upgradeable/utils/ContextUpgradeable.sol:40"
          },
          {
            "label": "_owner",
            "offset": 0,
            "slot": "51",
            "type": "t_address",
            "contract": "OwnableUpgradeable",
            "src": "@openzeppelin/contracts-upgradeable/access/OwnableUpgradeable.sol:22"
          },
          {
            "label": "__gap",
            "offset": 0,
            "slot": "52",
            "type": "t_array(t_uint256)49_storage",
            "contract": "OwnableUpgradeable",
            "src": "@openzeppelin/contracts-upgradeable/access/OwnableUpgradeable.sol:94"
          },
          {
            "label": "targetSubscriptionRatio",
            "offset": 0,
            "slot": "101",
            "type": "t_uint256",
            "contract": "FeePolicy",
            "src": "contracts/FeePolicy.sol:84"
          },
          {
            "label": "deviationRatioBoundLower",
            "offset": 0,
            "slot": "102",
            "type": "t_uint256",
            "contract": "FeePolicy",
            "src": "contracts/FeePolicy.sol:87"
          },
          {
            "label": "deviationRatioBoundUpper",
            "offset": 0,
            "slot": "103",
            "type": "t_uint256",
            "contract": "FeePolicy",
            "src": "contracts/FeePolicy.sol:90"
          },
          {
            "label": "perpMintFeePerc",
            "offset": 0,
            "slot": "104",
            "type": "t_uint256",
            "contract": "FeePolicy",
            "src": "contracts/FeePolicy.sol:98"
          },
          {
            "label": "perpBurnFeePerc",
            "offset": 0,
            "slot": "105",
            "type": "t_uint256",
            "contract": "FeePolicy",
            "src": "contracts/FeePolicy.sol:101"
          },
          {
            "label": "perpRolloverFee",
            "offset": 0,
            "slot": "106",
            "type": "t_struct(RolloverFeeSigmoidParams)5764_storage",
            "contract": "FeePolicy",
            "src": "contracts/FeePolicy.sol:113"
          },
          {
            "label": "vaultMintFeePerc",
            "offset": 0,
            "slot": "109",
            "type": "t_uint256",
            "contract": "FeePolicy",
            "src": "contracts/FeePolicy.sol:121"
          },
          {
            "label": "vaultBurnFeePerc",
            "offset": 0,
            "slot": "110",
            "type": "t_uint256",
            "contract": "FeePolicy",
            "src": "contracts/FeePolicy.sol:124"
          },
          {
            "label": "vaultUnderlyingToPerpSwapFeePerc",
            "offset": 0,
            "slot": "111",
            "type": "t_uint256",
            "contract": "FeePolicy",
            "src": "contracts/FeePolicy.sol:127"
          },
          {
            "label": "vaultPerpToUnderlyingSwapFeePerc",
            "offset": 0,
            "slot": "112",
            "type": "t_uint256",
            "contract": "FeePolicy",
            "src": "contracts/FeePolicy.sol:130"
          }
        ],
        "types": {
          "t_address": {
            "label": "address",
            "numberOfBytes": "20"
          },
          "t_array(t_uint256)49_storage": {
            "label": "uint256[49]",
            "numberOfBytes": "1568"
          },
          "t_array(t_uint256)50_storage": {
            "label": "uint256[50]",
            "numberOfBytes": "1600"
          },
          "t_bool": {
            "label": "bool",
            "numberOfBytes": "1"
          },
          "t_int256": {
            "label": "int256",
            "numberOfBytes": "32"
          },
          "t_struct(RolloverFeeSigmoidParams)5764_storage": {
            "label": "struct FeePolicy.RolloverFeeSigmoidParams",
            "members": [
              {
                "label": "lower",
                "type": "t_int256",
                "offset": 0,
                "slot": "0"
              },
              {
                "label": "upper",
                "type": "t_int256",
                "offset": 0,
                "slot": "1"
              },
              {
                "label": "growth",
                "type": "t_int256",
                "offset": 0,
                "slot": "2"
              }
            ],
            "numberOfBytes": "96"
          },
          "t_uint256": {
            "label": "uint256",
            "numberOfBytes": "32"
          },
          "t_uint8": {
            "label": "uint8",
            "numberOfBytes": "1"
          }
        },
        "namespaces": {}
      }
    },
    "a97f5817944b04eeb1798cf38ca8a64927b934bebfe28c9686697a995cefdc0b": {
      "address": "0x9Bdba3bc5aB8EC0E895344705dC85fC29645748a",
      "txHash": "0xe34dc2c05d3c9ea02964ce5ef541130a348a4e8d0c1ee53a2d1036b0a96955a4",
      "layout": {
        "solcVersion": "0.8.20",
        "storage": [
          {
            "label": "_initialized",
            "offset": 0,
            "slot": "0",
            "type": "t_uint8",
            "contract": "Initializable",
            "src": "@openzeppelin/contracts-upgradeable/proxy/utils/Initializable.sol:63",
            "retypedFrom": "bool"
          },
          {
            "label": "_initializing",
            "offset": 1,
            "slot": "0",
            "type": "t_bool",
            "contract": "Initializable",
            "src": "@openzeppelin/contracts-upgradeable/proxy/utils/Initializable.sol:68"
          },
          {
            "label": "__gap",
            "offset": 0,
            "slot": "1",
            "type": "t_array(t_uint256)50_storage",
            "contract": "ContextUpgradeable",
            "src": "@openzeppelin/contracts-upgradeable/utils/ContextUpgradeable.sol:40"
          },
          {
            "label": "_balances",
            "offset": 0,
            "slot": "51",
            "type": "t_mapping(t_address,t_uint256)",
            "contract": "ERC20Upgradeable",
            "src": "@openzeppelin/contracts-upgradeable/token/ERC20/ERC20Upgradeable.sol:40"
          },
          {
            "label": "_allowances",
            "offset": 0,
            "slot": "52",
            "type": "t_mapping(t_address,t_mapping(t_address,t_uint256))",
            "contract": "ERC20Upgradeable",
            "src": "@openzeppelin/contracts-upgradeable/token/ERC20/ERC20Upgradeable.sol:42"
          },
          {
            "label": "_totalSupply",
            "offset": 0,
            "slot": "53",
            "type": "t_uint256",
            "contract": "ERC20Upgradeable",
            "src": "@openzeppelin/contracts-upgradeable/token/ERC20/ERC20Upgradeable.sol:44"
          },
          {
            "label": "_name",
            "offset": 0,
            "slot": "54",
            "type": "t_string_storage",
            "contract": "ERC20Upgradeable",
            "src": "@openzeppelin/contracts-upgradeable/token/ERC20/ERC20Upgradeable.sol:46"
          },
          {
            "label": "_symbol",
            "offset": 0,
            "slot": "55",
            "type": "t_string_storage",
            "contract": "ERC20Upgradeable",
            "src": "@openzeppelin/contracts-upgradeable/token/ERC20/ERC20Upgradeable.sol:47"
          },
          {
            "label": "__gap",
            "offset": 0,
            "slot": "56",
            "type": "t_array(t_uint256)45_storage",
            "contract": "ERC20Upgradeable",
            "src": "@openzeppelin/contracts-upgradeable/token/ERC20/ERC20Upgradeable.sol:376"
          },
          {
            "label": "__gap",
            "offset": 0,
            "slot": "101",
            "type": "t_array(t_uint256)50_storage",
            "contract": "ERC20BurnableUpgradeable",
            "src": "@openzeppelin/contracts-upgradeable/token/ERC20/extensions/ERC20BurnableUpgradeable.sol:51"
          },
          {
            "label": "_owner",
            "offset": 0,
            "slot": "151",
            "type": "t_address",
            "contract": "OwnableUpgradeable",
            "src": "@openzeppelin/contracts-upgradeable/access/OwnableUpgradeable.sol:22"
          },
          {
            "label": "__gap",
            "offset": 0,
            "slot": "152",
            "type": "t_array(t_uint256)49_storage",
            "contract": "OwnableUpgradeable",
            "src": "@openzeppelin/contracts-upgradeable/access/OwnableUpgradeable.sol:94"
          },
          {
            "label": "_paused",
            "offset": 0,
            "slot": "201",
            "type": "t_bool",
            "contract": "PausableUpgradeable",
            "src": "@openzeppelin/contracts-upgradeable/security/PausableUpgradeable.sol:29"
          },
          {
            "label": "__gap",
            "offset": 0,
            "slot": "202",
            "type": "t_array(t_uint256)49_storage",
            "contract": "PausableUpgradeable",
            "src": "@openzeppelin/contracts-upgradeable/security/PausableUpgradeable.sol:116"
          },
          {
            "label": "_status",
            "offset": 0,
            "slot": "251",
            "type": "t_uint256",
            "contract": "ReentrancyGuardUpgradeable",
            "src": "@openzeppelin/contracts-upgradeable/security/ReentrancyGuardUpgradeable.sol:38"
          },
          {
            "label": "__gap",
            "offset": 0,
            "slot": "252",
            "type": "t_array(t_uint256)49_storage",
            "contract": "ReentrancyGuardUpgradeable",
            "src": "@openzeppelin/contracts-upgradeable/security/ReentrancyGuardUpgradeable.sol:88"
          },
          {
            "label": "underlying",
            "offset": 0,
            "slot": "301",
            "type": "t_contract(IERC20Upgradeable)1205",
            "contract": "RolloverVault",
            "src": "contracts/RolloverVault.sol:107"
          },
          {
            "label": "_deployed",
            "offset": 0,
            "slot": "302",
            "type": "t_struct(AddressSet)4926_storage",
            "contract": "RolloverVault",
            "src": "contracts/RolloverVault.sol:111"
          },
          {
            "label": "minDeploymentAmt",
            "offset": 0,
            "slot": "304",
            "type": "t_uint256",
            "contract": "RolloverVault",
            "src": "contracts/RolloverVault.sol:119"
          },
          {
            "label": "perp",
            "offset": 0,
            "slot": "305",
            "type": "t_contract(IPerpetualTranche)11641",
            "contract": "RolloverVault",
            "src": "contracts/RolloverVault.sol:122"
          },
          {
            "label": "feePolicy",
            "offset": 0,
            "slot": "306",
            "type": "t_contract(IFeePolicy)11421",
            "contract": "RolloverVault",
            "src": "contracts/RolloverVault.sol:128"
          },
          {
            "label": "keeper",
            "offset": 0,
            "slot": "307",
            "type": "t_address",
            "contract": "RolloverVault",
            "src": "contracts/RolloverVault.sol:133"
          },
          {
            "label": "minUnderlyingBal",
            "offset": 0,
            "slot": "308",
            "type": "t_uint256",
            "contract": "RolloverVault",
            "src": "contracts/RolloverVault.sol:139"
          },
          {
            "label": "minUnderlyingPerc",
            "offset": 0,
            "slot": "309",
            "type": "t_uint256",
            "contract": "RolloverVault",
            "src": "contracts/RolloverVault.sol:144"
          }
        ],
        "types": {
          "t_address": {
            "label": "address",
            "numberOfBytes": "20"
          },
          "t_array(t_bytes32)dyn_storage": {
            "label": "bytes32[]",
            "numberOfBytes": "32"
          },
          "t_array(t_uint256)45_storage": {
            "label": "uint256[45]",
            "numberOfBytes": "1440"
          },
          "t_array(t_uint256)49_storage": {
            "label": "uint256[49]",
            "numberOfBytes": "1568"
          },
          "t_array(t_uint256)50_storage": {
            "label": "uint256[50]",
            "numberOfBytes": "1600"
          },
          "t_bool": {
            "label": "bool",
            "numberOfBytes": "1"
          },
          "t_bytes32": {
            "label": "bytes32",
            "numberOfBytes": "32"
          },
          "t_contract(IERC20Upgradeable)1205": {
            "label": "contract IERC20Upgradeable",
            "numberOfBytes": "20"
          },
          "t_contract(IFeePolicy)11421": {
            "label": "contract IFeePolicy",
            "numberOfBytes": "20"
          },
          "t_contract(IPerpetualTranche)11641": {
            "label": "contract IPerpetualTranche",
            "numberOfBytes": "20"
          },
          "t_mapping(t_address,t_mapping(t_address,t_uint256))": {
            "label": "mapping(address => mapping(address => uint256))",
            "numberOfBytes": "32"
          },
          "t_mapping(t_address,t_uint256)": {
            "label": "mapping(address => uint256)",
            "numberOfBytes": "32"
          },
          "t_mapping(t_bytes32,t_uint256)": {
            "label": "mapping(bytes32 => uint256)",
            "numberOfBytes": "32"
          },
          "t_string_storage": {
            "label": "string",
            "numberOfBytes": "32"
          },
          "t_struct(AddressSet)4926_storage": {
            "label": "struct EnumerableSetUpgradeable.AddressSet",
            "members": [
              {
                "label": "_inner",
                "type": "t_struct(Set)4611_storage",
                "offset": 0,
                "slot": "0"
              }
            ],
            "numberOfBytes": "64"
          },
          "t_struct(Set)4611_storage": {
            "label": "struct EnumerableSetUpgradeable.Set",
            "members": [
              {
                "label": "_values",
                "type": "t_array(t_bytes32)dyn_storage",
                "offset": 0,
                "slot": "0"
              },
              {
                "label": "_indexes",
                "type": "t_mapping(t_bytes32,t_uint256)",
                "offset": 0,
                "slot": "1"
              }
            ],
            "numberOfBytes": "64"
          },
          "t_uint256": {
            "label": "uint256",
            "numberOfBytes": "32"
          },
          "t_uint8": {
            "label": "uint8",
            "numberOfBytes": "1"
          }
        },
        "namespaces": {}
      }
    },
    "b01734c3d3e3b7cc922eaa57fbbeca88c6d3183b53a54881fd76bbb7bfafdc8d": {
      "address": "0xf4FF6a7203F91Ae72D0273DF7596a5Df5a85999b",
      "txHash": "0xc6e37759d3c309426e08964f3b170fd3f37998634fad5e40ce45c93ce11cb13b",
      "layout": {
        "solcVersion": "0.8.20",
        "storage": [
          {
            "label": "_initialized",
            "offset": 0,
            "slot": "0",
            "type": "t_uint8",
            "contract": "Initializable",
            "src": "@openzeppelin/contracts-upgradeable/proxy/utils/Initializable.sol:63",
            "retypedFrom": "bool"
          },
          {
            "label": "_initializing",
            "offset": 1,
            "slot": "0",
            "type": "t_bool",
            "contract": "Initializable",
            "src": "@openzeppelin/contracts-upgradeable/proxy/utils/Initializable.sol:68"
          },
          {
            "label": "__gap",
            "offset": 0,
            "slot": "1",
            "type": "t_array(t_uint256)50_storage",
            "contract": "ContextUpgradeable",
            "src": "@openzeppelin/contracts-upgradeable/utils/ContextUpgradeable.sol:40"
          },
          {
            "label": "_balances",
            "offset": 0,
            "slot": "51",
            "type": "t_mapping(t_address,t_uint256)",
            "contract": "ERC20Upgradeable",
            "src": "@openzeppelin/contracts-upgradeable/token/ERC20/ERC20Upgradeable.sol:40"
          },
          {
            "label": "_allowances",
            "offset": 0,
            "slot": "52",
            "type": "t_mapping(t_address,t_mapping(t_address,t_uint256))",
            "contract": "ERC20Upgradeable",
            "src": "@openzeppelin/contracts-upgradeable/token/ERC20/ERC20Upgradeable.sol:42"
          },
          {
            "label": "_totalSupply",
            "offset": 0,
            "slot": "53",
            "type": "t_uint256",
            "contract": "ERC20Upgradeable",
            "src": "@openzeppelin/contracts-upgradeable/token/ERC20/ERC20Upgradeable.sol:44"
          },
          {
            "label": "_name",
            "offset": 0,
            "slot": "54",
            "type": "t_string_storage",
            "contract": "ERC20Upgradeable",
            "src": "@openzeppelin/contracts-upgradeable/token/ERC20/ERC20Upgradeable.sol:46"
          },
          {
            "label": "_symbol",
            "offset": 0,
            "slot": "55",
            "type": "t_string_storage",
            "contract": "ERC20Upgradeable",
            "src": "@openzeppelin/contracts-upgradeable/token/ERC20/ERC20Upgradeable.sol:47"
          },
          {
            "label": "__gap",
            "offset": 0,
            "slot": "56",
            "type": "t_array(t_uint256)45_storage",
            "contract": "ERC20Upgradeable",
            "src": "@openzeppelin/contracts-upgradeable/token/ERC20/ERC20Upgradeable.sol:376"
          },
          {
            "label": "__gap",
            "offset": 0,
            "slot": "101",
            "type": "t_array(t_uint256)50_storage",
            "contract": "ERC20BurnableUpgradeable",
            "src": "@openzeppelin/contracts-upgradeable/token/ERC20/extensions/ERC20BurnableUpgradeable.sol:51"
          },
          {
            "label": "_owner",
            "offset": 0,
            "slot": "151",
            "type": "t_address",
            "contract": "OwnableUpgradeable",
            "src": "@openzeppelin/contracts-upgradeable/access/OwnableUpgradeable.sol:22"
          },
          {
            "label": "__gap",
            "offset": 0,
            "slot": "152",
            "type": "t_array(t_uint256)49_storage",
            "contract": "OwnableUpgradeable",
            "src": "@openzeppelin/contracts-upgradeable/access/OwnableUpgradeable.sol:94"
          },
          {
            "label": "_paused",
            "offset": 0,
            "slot": "201",
            "type": "t_bool",
            "contract": "PausableUpgradeable",
            "src": "@openzeppelin/contracts-upgradeable/security/PausableUpgradeable.sol:29"
          },
          {
            "label": "__gap",
            "offset": 0,
            "slot": "202",
            "type": "t_array(t_uint256)49_storage",
            "contract": "PausableUpgradeable",
            "src": "@openzeppelin/contracts-upgradeable/security/PausableUpgradeable.sol:116"
          },
          {
            "label": "_status",
            "offset": 0,
            "slot": "251",
            "type": "t_uint256",
            "contract": "ReentrancyGuardUpgradeable",
            "src": "@openzeppelin/contracts-upgradeable/security/ReentrancyGuardUpgradeable.sol:38"
          },
          {
            "label": "__gap",
            "offset": 0,
            "slot": "252",
            "type": "t_array(t_uint256)49_storage",
            "contract": "ReentrancyGuardUpgradeable",
            "src": "@openzeppelin/contracts-upgradeable/security/ReentrancyGuardUpgradeable.sol:88"
          },
          {
            "label": "_decimals",
            "offset": 0,
            "slot": "301",
            "type": "t_uint8",
            "contract": "PerpetualTranche",
            "src": "contracts/PerpetualTranche.sol:121"
          },
          {
            "label": "keeper",
            "offset": 1,
            "slot": "301",
            "type": "t_address",
            "contract": "PerpetualTranche",
            "src": "contracts/PerpetualTranche.sol:127"
          },
          {
            "label": "feePolicy",
            "offset": 0,
            "slot": "302",
            "type": "t_contract(IFeePolicy)11421",
            "contract": "PerpetualTranche",
            "src": "contracts/PerpetualTranche.sol:131"
          },
          {
            "label": "_pricingStrategy_DEPRECATED",
            "offset": 0,
            "slot": "303",
            "type": "t_address",
            "contract": "PerpetualTranche",
            "src": "contracts/PerpetualTranche.sol:137"
          },
          {
            "label": "_discountStrategy_DEPRECATED",
            "offset": 0,
            "slot": "304",
            "type": "t_address",
            "contract": "PerpetualTranche",
            "src": "contracts/PerpetualTranche.sol:145"
          },
          {
            "label": "bondIssuer",
            "offset": 0,
            "slot": "305",
            "type": "t_contract(IBondIssuer)11341",
            "contract": "PerpetualTranche",
            "src": "contracts/PerpetualTranche.sol:149"
          },
          {
            "label": "_depositBond",
            "offset": 0,
            "slot": "306",
            "type": "t_contract(IBondController)11968",
            "contract": "PerpetualTranche",
            "src": "contracts/PerpetualTranche.sol:152"
          },
          {
            "label": "minTrancheMaturitySec",
            "offset": 0,
            "slot": "307",
            "type": "t_uint256",
            "contract": "PerpetualTranche",
            "src": "contracts/PerpetualTranche.sol:156"
          },
          {
            "label": "maxTrancheMaturitySec",
            "offset": 0,
            "slot": "308",
            "type": "t_uint256",
            "contract": "PerpetualTranche",
            "src": "contracts/PerpetualTranche.sol:160"
          },
          {
            "label": "_matureValueTargetPerc_DEPRECATED",
            "offset": 0,
            "slot": "309",
            "type": "t_uint256",
            "contract": "PerpetualTranche",
            "src": "contracts/PerpetualTranche.sol:168"
          },
          {
            "label": "maxSupply",
            "offset": 0,
            "slot": "310",
            "type": "t_uint256",
            "contract": "PerpetualTranche",
            "src": "contracts/PerpetualTranche.sol:171"
          },
          {
            "label": "maxMintAmtPerTranche",
            "offset": 0,
            "slot": "311",
            "type": "t_uint256",
            "contract": "PerpetualTranche",
            "src": "contracts/PerpetualTranche.sol:174"
          },
          {
            "label": "mintedSupplyPerTranche",
            "offset": 0,
            "slot": "312",
            "type": "t_mapping(t_contract(ITranche)11995,t_uint256)",
            "contract": "PerpetualTranche",
            "src": "contracts/PerpetualTranche.sol:177"
          },
          {
            "label": "_appliedDiscounts_DEPRECATED",
            "offset": 0,
            "slot": "313",
            "type": "t_mapping(t_contract(IERC20Upgradeable)1205,t_uint256)",
            "contract": "PerpetualTranche",
            "src": "contracts/PerpetualTranche.sol:184"
          },
          {
            "label": "_reserves",
            "offset": 0,
            "slot": "314",
            "type": "t_struct(AddressSet)4926_storage",
            "contract": "PerpetualTranche",
            "src": "contracts/PerpetualTranche.sol:190"
          },
          {
            "label": "_matureTrancheBalance_DEPRECATED",
            "offset": 0,
            "slot": "316",
            "type": "t_uint256",
            "contract": "PerpetualTranche",
            "src": "contracts/PerpetualTranche.sol:196"
          },
          {
            "label": "vault",
            "offset": 0,
            "slot": "317",
            "type": "t_contract(IRolloverVault)11692",
            "contract": "PerpetualTranche",
            "src": "contracts/PerpetualTranche.sol:204"
          }
        ],
        "types": {
          "t_address": {
            "label": "address",
            "numberOfBytes": "20"
          },
          "t_array(t_bytes32)dyn_storage": {
            "label": "bytes32[]",
            "numberOfBytes": "32"
          },
          "t_array(t_uint256)45_storage": {
            "label": "uint256[45]",
            "numberOfBytes": "1440"
          },
          "t_array(t_uint256)49_storage": {
            "label": "uint256[49]",
            "numberOfBytes": "1568"
          },
          "t_array(t_uint256)50_storage": {
            "label": "uint256[50]",
            "numberOfBytes": "1600"
          },
          "t_bool": {
            "label": "bool",
            "numberOfBytes": "1"
          },
          "t_bytes32": {
            "label": "bytes32",
            "numberOfBytes": "32"
          },
          "t_contract(IBondController)11968": {
            "label": "contract IBondController",
            "numberOfBytes": "20"
          },
          "t_contract(IBondIssuer)11341": {
            "label": "contract IBondIssuer",
            "numberOfBytes": "20"
          },
          "t_contract(IERC20Upgradeable)1205": {
            "label": "contract IERC20Upgradeable",
            "numberOfBytes": "20"
          },
          "t_contract(IFeePolicy)11421": {
            "label": "contract IFeePolicy",
            "numberOfBytes": "20"
          },
          "t_contract(IRolloverVault)11692": {
            "label": "contract IRolloverVault",
            "numberOfBytes": "20"
          },
          "t_contract(ITranche)11995": {
            "label": "contract ITranche",
            "numberOfBytes": "20"
          },
          "t_mapping(t_address,t_mapping(t_address,t_uint256))": {
            "label": "mapping(address => mapping(address => uint256))",
            "numberOfBytes": "32"
          },
          "t_mapping(t_address,t_uint256)": {
            "label": "mapping(address => uint256)",
            "numberOfBytes": "32"
          },
          "t_mapping(t_bytes32,t_uint256)": {
            "label": "mapping(bytes32 => uint256)",
            "numberOfBytes": "32"
          },
          "t_mapping(t_contract(IERC20Upgradeable)1205,t_uint256)": {
            "label": "mapping(contract IERC20Upgradeable => uint256)",
            "numberOfBytes": "32"
          },
          "t_mapping(t_contract(ITranche)11995,t_uint256)": {
            "label": "mapping(contract ITranche => uint256)",
            "numberOfBytes": "32"
          },
          "t_string_storage": {
            "label": "string",
            "numberOfBytes": "32"
          },
          "t_struct(AddressSet)4926_storage": {
            "label": "struct EnumerableSetUpgradeable.AddressSet",
            "members": [
              {
                "label": "_inner",
                "type": "t_struct(Set)4611_storage",
                "offset": 0,
                "slot": "0"
              }
            ],
            "numberOfBytes": "64"
          },
          "t_struct(Set)4611_storage": {
            "label": "struct EnumerableSetUpgradeable.Set",
            "members": [
              {
                "label": "_values",
                "type": "t_array(t_bytes32)dyn_storage",
                "offset": 0,
                "slot": "0"
              },
              {
                "label": "_indexes",
                "type": "t_mapping(t_bytes32,t_uint256)",
                "offset": 0,
                "slot": "1"
              }
            ],
            "numberOfBytes": "64"
          },
          "t_uint256": {
            "label": "uint256",
            "numberOfBytes": "32"
          },
          "t_uint8": {
            "label": "uint8",
            "numberOfBytes": "1"
          }
        },
        "namespaces": {}
      }
    },
    "812d4eb2dcd362a6d0f952775faf9957f5a27979ddeb62f7da074968b20a0690": {
      "address": "0x5Dc5488B35C34a43fE19bA9dE38b63806FAb4b23",
      "txHash": "0x621ea9c5ed7008d05eb1d430c1bb6834bb18598527c0614df2fa366f21ed73ca",
      "layout": {
        "solcVersion": "0.8.20",
        "storage": [
          {
            "label": "_initialized",
            "offset": 0,
            "slot": "0",
            "type": "t_uint8",
            "contract": "Initializable",
            "src": "@openzeppelin/contracts-upgradeable/proxy/utils/Initializable.sol:63",
            "retypedFrom": "bool"
          },
          {
            "label": "_initializing",
            "offset": 1,
            "slot": "0",
            "type": "t_bool",
            "contract": "Initializable",
            "src": "@openzeppelin/contracts-upgradeable/proxy/utils/Initializable.sol:68"
          },
          {
            "label": "__gap",
            "offset": 0,
            "slot": "1",
            "type": "t_array(t_uint256)50_storage",
            "contract": "ContextUpgradeable",
            "src": "@openzeppelin/contracts-upgradeable/utils/ContextUpgradeable.sol:40"
          },
          {
            "label": "_balances",
            "offset": 0,
            "slot": "51",
            "type": "t_mapping(t_address,t_uint256)",
            "contract": "ERC20Upgradeable",
            "src": "@openzeppelin/contracts-upgradeable/token/ERC20/ERC20Upgradeable.sol:40"
          },
          {
            "label": "_allowances",
            "offset": 0,
            "slot": "52",
            "type": "t_mapping(t_address,t_mapping(t_address,t_uint256))",
            "contract": "ERC20Upgradeable",
            "src": "@openzeppelin/contracts-upgradeable/token/ERC20/ERC20Upgradeable.sol:42"
          },
          {
            "label": "_totalSupply",
            "offset": 0,
            "slot": "53",
            "type": "t_uint256",
            "contract": "ERC20Upgradeable",
            "src": "@openzeppelin/contracts-upgradeable/token/ERC20/ERC20Upgradeable.sol:44"
          },
          {
            "label": "_name",
            "offset": 0,
            "slot": "54",
            "type": "t_string_storage",
            "contract": "ERC20Upgradeable",
            "src": "@openzeppelin/contracts-upgradeable/token/ERC20/ERC20Upgradeable.sol:46"
          },
          {
            "label": "_symbol",
            "offset": 0,
            "slot": "55",
            "type": "t_string_storage",
            "contract": "ERC20Upgradeable",
            "src": "@openzeppelin/contracts-upgradeable/token/ERC20/ERC20Upgradeable.sol:47"
          },
          {
            "label": "__gap",
            "offset": 0,
            "slot": "56",
            "type": "t_array(t_uint256)45_storage",
            "contract": "ERC20Upgradeable",
            "src": "@openzeppelin/contracts-upgradeable/token/ERC20/ERC20Upgradeable.sol:376"
          },
          {
            "label": "__gap",
            "offset": 0,
            "slot": "101",
            "type": "t_array(t_uint256)50_storage",
            "contract": "ERC20BurnableUpgradeable",
            "src": "@openzeppelin/contracts-upgradeable/token/ERC20/extensions/ERC20BurnableUpgradeable.sol:51"
          },
          {
            "label": "_owner",
            "offset": 0,
            "slot": "151",
            "type": "t_address",
            "contract": "OwnableUpgradeable",
            "src": "@openzeppelin/contracts-upgradeable/access/OwnableUpgradeable.sol:22"
          },
          {
            "label": "__gap",
            "offset": 0,
            "slot": "152",
            "type": "t_array(t_uint256)49_storage",
            "contract": "OwnableUpgradeable",
            "src": "@openzeppelin/contracts-upgradeable/access/OwnableUpgradeable.sol:94"
          },
          {
            "label": "_paused",
            "offset": 0,
            "slot": "201",
            "type": "t_bool",
            "contract": "PausableUpgradeable",
            "src": "@openzeppelin/contracts-upgradeable/security/PausableUpgradeable.sol:29"
          },
          {
            "label": "__gap",
            "offset": 0,
            "slot": "202",
            "type": "t_array(t_uint256)49_storage",
            "contract": "PausableUpgradeable",
            "src": "@openzeppelin/contracts-upgradeable/security/PausableUpgradeable.sol:116"
          },
          {
            "label": "_status",
            "offset": 0,
            "slot": "251",
            "type": "t_uint256",
            "contract": "ReentrancyGuardUpgradeable",
            "src": "@openzeppelin/contracts-upgradeable/security/ReentrancyGuardUpgradeable.sol:38"
          },
          {
            "label": "__gap",
            "offset": 0,
            "slot": "252",
            "type": "t_array(t_uint256)49_storage",
            "contract": "ReentrancyGuardUpgradeable",
            "src": "@openzeppelin/contracts-upgradeable/security/ReentrancyGuardUpgradeable.sol:88"
          },
          {
            "label": "_decimals",
            "offset": 0,
            "slot": "301",
            "type": "t_uint8",
            "contract": "PerpetualTranche",
            "src": "contracts/PerpetualTranche.sol:122"
          },
          {
            "label": "keeper",
            "offset": 1,
            "slot": "301",
            "type": "t_address",
            "contract": "PerpetualTranche",
            "src": "contracts/PerpetualTranche.sol:128"
          },
          {
            "label": "feePolicy",
            "offset": 0,
            "slot": "302",
            "type": "t_contract(IFeePolicy)11619",
            "contract": "PerpetualTranche",
            "src": "contracts/PerpetualTranche.sol:132"
          },
          {
            "label": "_pricingStrategy_DEPRECATED",
            "offset": 0,
            "slot": "303",
            "type": "t_address",
            "contract": "PerpetualTranche",
            "src": "contracts/PerpetualTranche.sol:138"
          },
          {
            "label": "_discountStrategy_DEPRECATED",
            "offset": 0,
            "slot": "304",
            "type": "t_address",
            "contract": "PerpetualTranche",
            "src": "contracts/PerpetualTranche.sol:146"
          },
          {
            "label": "bondIssuer",
            "offset": 0,
            "slot": "305",
            "type": "t_contract(IBondIssuer)11539",
            "contract": "PerpetualTranche",
            "src": "contracts/PerpetualTranche.sol:150"
          },
          {
            "label": "_depositBond",
            "offset": 0,
            "slot": "306",
            "type": "t_contract(IBondController)12178",
            "contract": "PerpetualTranche",
            "src": "contracts/PerpetualTranche.sol:153"
          },
          {
            "label": "minTrancheMaturitySec",
            "offset": 0,
            "slot": "307",
            "type": "t_uint256",
            "contract": "PerpetualTranche",
            "src": "contracts/PerpetualTranche.sol:157"
          },
          {
            "label": "maxTrancheMaturitySec",
            "offset": 0,
            "slot": "308",
            "type": "t_uint256",
            "contract": "PerpetualTranche",
            "src": "contracts/PerpetualTranche.sol:161"
          },
          {
            "label": "_matureValueTargetPerc_DEPRECATED",
            "offset": 0,
            "slot": "309",
            "type": "t_uint256",
            "contract": "PerpetualTranche",
            "src": "contracts/PerpetualTranche.sol:169"
          },
          {
            "label": "maxSupply",
            "offset": 0,
            "slot": "310",
            "type": "t_uint256",
            "contract": "PerpetualTranche",
            "src": "contracts/PerpetualTranche.sol:172"
          },
          {
            "label": "maxDepositTrancheValuePerc",
            "offset": 0,
            "slot": "311",
            "type": "t_uint256",
            "contract": "PerpetualTranche",
            "src": "contracts/PerpetualTranche.sol:176"
          },
          {
            "label": "_mintedSupplyPerTranche_DEPRECATED",
            "offset": 0,
            "slot": "312",
            "type": "t_mapping(t_contract(ITranche)12205,t_uint256)",
            "contract": "PerpetualTranche",
            "src": "contracts/PerpetualTranche.sol:182"
          },
          {
            "label": "_appliedDiscounts_DEPRECATED",
            "offset": 0,
            "slot": "313",
            "type": "t_mapping(t_contract(IERC20Upgradeable)1205,t_uint256)",
            "contract": "PerpetualTranche",
            "src": "contracts/PerpetualTranche.sol:189"
          },
          {
            "label": "_reserves",
            "offset": 0,
            "slot": "314",
            "type": "t_struct(AddressSet)4926_storage",
            "contract": "PerpetualTranche",
            "src": "contracts/PerpetualTranche.sol:195"
          },
          {
            "label": "_matureTrancheBalance_DEPRECATED",
            "offset": 0,
            "slot": "316",
            "type": "t_uint256",
            "contract": "PerpetualTranche",
            "src": "contracts/PerpetualTranche.sol:201"
          },
          {
            "label": "vault",
            "offset": 0,
            "slot": "317",
            "type": "t_contract(IRolloverVault)11902",
            "contract": "PerpetualTranche",
            "src": "contracts/PerpetualTranche.sol:209"
          }
        ],
        "types": {
          "t_address": {
            "label": "address",
            "numberOfBytes": "20"
          },
          "t_array(t_bytes32)dyn_storage": {
            "label": "bytes32[]",
            "numberOfBytes": "32"
          },
          "t_array(t_uint256)45_storage": {
            "label": "uint256[45]",
            "numberOfBytes": "1440"
          },
          "t_array(t_uint256)49_storage": {
            "label": "uint256[49]",
            "numberOfBytes": "1568"
          },
          "t_array(t_uint256)50_storage": {
            "label": "uint256[50]",
            "numberOfBytes": "1600"
          },
          "t_bool": {
            "label": "bool",
            "numberOfBytes": "1"
          },
          "t_bytes32": {
            "label": "bytes32",
            "numberOfBytes": "32"
          },
          "t_contract(IBondController)12178": {
            "label": "contract IBondController",
            "numberOfBytes": "20"
          },
          "t_contract(IBondIssuer)11539": {
            "label": "contract IBondIssuer",
            "numberOfBytes": "20"
          },
          "t_contract(IERC20Upgradeable)1205": {
            "label": "contract IERC20Upgradeable",
            "numberOfBytes": "20"
          },
          "t_contract(IFeePolicy)11619": {
            "label": "contract IFeePolicy",
            "numberOfBytes": "20"
          },
          "t_contract(IRolloverVault)11902": {
            "label": "contract IRolloverVault",
            "numberOfBytes": "20"
          },
          "t_contract(ITranche)12205": {
            "label": "contract ITranche",
            "numberOfBytes": "20"
          },
          "t_mapping(t_address,t_mapping(t_address,t_uint256))": {
            "label": "mapping(address => mapping(address => uint256))",
            "numberOfBytes": "32"
          },
          "t_mapping(t_address,t_uint256)": {
            "label": "mapping(address => uint256)",
            "numberOfBytes": "32"
          },
          "t_mapping(t_bytes32,t_uint256)": {
            "label": "mapping(bytes32 => uint256)",
            "numberOfBytes": "32"
          },
          "t_mapping(t_contract(IERC20Upgradeable)1205,t_uint256)": {
            "label": "mapping(contract IERC20Upgradeable => uint256)",
            "numberOfBytes": "32"
          },
          "t_mapping(t_contract(ITranche)12205,t_uint256)": {
            "label": "mapping(contract ITranche => uint256)",
            "numberOfBytes": "32"
          },
          "t_string_storage": {
            "label": "string",
            "numberOfBytes": "32"
          },
          "t_struct(AddressSet)4926_storage": {
            "label": "struct EnumerableSetUpgradeable.AddressSet",
            "members": [
              {
                "label": "_inner",
                "type": "t_struct(Set)4611_storage",
                "offset": 0,
                "slot": "0"
              }
            ],
            "numberOfBytes": "64"
          },
          "t_struct(Set)4611_storage": {
            "label": "struct EnumerableSetUpgradeable.Set",
            "members": [
              {
                "label": "_values",
                "type": "t_array(t_bytes32)dyn_storage",
                "offset": 0,
                "slot": "0"
              },
              {
                "label": "_indexes",
                "type": "t_mapping(t_bytes32,t_uint256)",
                "offset": 0,
                "slot": "1"
              }
            ],
            "numberOfBytes": "64"
          },
          "t_uint256": {
            "label": "uint256",
            "numberOfBytes": "32"
          },
          "t_uint8": {
            "label": "uint8",
            "numberOfBytes": "1"
          }
        },
        "namespaces": {}
      }
    },
<<<<<<< HEAD
    "da4c4261b05e9c48f821bf11eb12a2eeae529c35a2152ca2e4794ad6729b13d6": {
      "address": "0xA85Be82083E032EdF32a19028DF558484b399196",
      "txHash": "0xa4c0c32b4a5756ea10e89753679d3d3485dae0e8ada42fc7cc26633b0f934ec5",
=======
    "a0651b4cbe00a1624a6fc2c5b84c09b23347cbff34f3e4103c29fce3da7b9030": {
      "address": "0xFad454b578a54c0602FB6D711F26fd701235FaB6",
      "txHash": "0x6b08759f0988cf344fc4394829e8035a3427d2d166f58dc75bb7cc65fbac8ba6",
>>>>>>> e95c7ac5
      "layout": {
        "solcVersion": "0.8.20",
        "storage": [
          {
            "label": "_initialized",
            "offset": 0,
            "slot": "0",
            "type": "t_uint8",
            "contract": "Initializable",
            "src": "@openzeppelin/contracts-upgradeable/proxy/utils/Initializable.sol:63",
            "retypedFrom": "bool"
          },
          {
            "label": "_initializing",
            "offset": 1,
            "slot": "0",
            "type": "t_bool",
            "contract": "Initializable",
            "src": "@openzeppelin/contracts-upgradeable/proxy/utils/Initializable.sol:68"
          },
          {
            "label": "__gap",
            "offset": 0,
            "slot": "1",
            "type": "t_array(t_uint256)50_storage",
            "contract": "ContextUpgradeable",
            "src": "@openzeppelin/contracts-upgradeable/utils/ContextUpgradeable.sol:40"
          },
          {
<<<<<<< HEAD
            "label": "_balances",
            "offset": 0,
            "slot": "51",
            "type": "t_mapping(t_address,t_uint256)",
            "contract": "ERC20Upgradeable",
            "src": "@openzeppelin/contracts-upgradeable/token/ERC20/ERC20Upgradeable.sol:40"
          },
          {
            "label": "_allowances",
            "offset": 0,
            "slot": "52",
            "type": "t_mapping(t_address,t_mapping(t_address,t_uint256))",
            "contract": "ERC20Upgradeable",
            "src": "@openzeppelin/contracts-upgradeable/token/ERC20/ERC20Upgradeable.sol:42"
          },
          {
            "label": "_totalSupply",
            "offset": 0,
            "slot": "53",
            "type": "t_uint256",
            "contract": "ERC20Upgradeable",
            "src": "@openzeppelin/contracts-upgradeable/token/ERC20/ERC20Upgradeable.sol:44"
          },
          {
            "label": "_name",
            "offset": 0,
            "slot": "54",
            "type": "t_string_storage",
            "contract": "ERC20Upgradeable",
            "src": "@openzeppelin/contracts-upgradeable/token/ERC20/ERC20Upgradeable.sol:46"
          },
          {
            "label": "_symbol",
            "offset": 0,
            "slot": "55",
            "type": "t_string_storage",
            "contract": "ERC20Upgradeable",
            "src": "@openzeppelin/contracts-upgradeable/token/ERC20/ERC20Upgradeable.sol:47"
          },
          {
            "label": "__gap",
            "offset": 0,
            "slot": "56",
            "type": "t_array(t_uint256)45_storage",
            "contract": "ERC20Upgradeable",
            "src": "@openzeppelin/contracts-upgradeable/token/ERC20/ERC20Upgradeable.sol:376"
          },
          {
            "label": "__gap",
            "offset": 0,
            "slot": "101",
            "type": "t_array(t_uint256)50_storage",
            "contract": "ERC20BurnableUpgradeable",
            "src": "@openzeppelin/contracts-upgradeable/token/ERC20/extensions/ERC20BurnableUpgradeable.sol:51"
          },
          {
            "label": "_owner",
            "offset": 0,
            "slot": "151",
=======
            "label": "_owner",
            "offset": 0,
            "slot": "51",
>>>>>>> e95c7ac5
            "type": "t_address",
            "contract": "OwnableUpgradeable",
            "src": "@openzeppelin/contracts-upgradeable/access/OwnableUpgradeable.sol:22"
          },
          {
            "label": "__gap",
            "offset": 0,
<<<<<<< HEAD
            "slot": "152",
=======
            "slot": "52",
>>>>>>> e95c7ac5
            "type": "t_array(t_uint256)49_storage",
            "contract": "OwnableUpgradeable",
            "src": "@openzeppelin/contracts-upgradeable/access/OwnableUpgradeable.sol:94"
          },
          {
<<<<<<< HEAD
            "label": "_paused",
            "offset": 0,
            "slot": "201",
            "type": "t_bool",
            "contract": "PausableUpgradeable",
            "src": "@openzeppelin/contracts-upgradeable/security/PausableUpgradeable.sol:29"
          },
          {
            "label": "__gap",
            "offset": 0,
            "slot": "202",
            "type": "t_array(t_uint256)49_storage",
            "contract": "PausableUpgradeable",
            "src": "@openzeppelin/contracts-upgradeable/security/PausableUpgradeable.sol:116"
          },
          {
            "label": "_status",
            "offset": 0,
            "slot": "251",
            "type": "t_uint256",
            "contract": "ReentrancyGuardUpgradeable",
            "src": "@openzeppelin/contracts-upgradeable/security/ReentrancyGuardUpgradeable.sol:38"
          },
          {
            "label": "__gap",
            "offset": 0,
            "slot": "252",
            "type": "t_array(t_uint256)49_storage",
            "contract": "ReentrancyGuardUpgradeable",
            "src": "@openzeppelin/contracts-upgradeable/security/ReentrancyGuardUpgradeable.sol:88"
          },
          {
            "label": "underlying",
            "offset": 0,
            "slot": "301",
            "type": "t_contract(IERC20Upgradeable)1205",
            "contract": "RolloverVault",
            "src": "contracts/RolloverVault.sol:107"
          },
          {
            "label": "_deployed",
            "offset": 0,
            "slot": "302",
            "type": "t_struct(AddressSet)4926_storage",
            "contract": "RolloverVault",
            "src": "contracts/RolloverVault.sol:111"
          },
          {
            "label": "minDeploymentAmt",
            "offset": 0,
            "slot": "304",
            "type": "t_uint256",
            "contract": "RolloverVault",
            "src": "contracts/RolloverVault.sol:119"
          },
          {
            "label": "perp",
            "offset": 0,
            "slot": "305",
            "type": "t_contract(IPerpetualTranche)11845",
            "contract": "RolloverVault",
            "src": "contracts/RolloverVault.sol:122"
          },
          {
            "label": "feePolicy",
            "offset": 0,
            "slot": "306",
            "type": "t_contract(IFeePolicy)11619",
            "contract": "RolloverVault",
            "src": "contracts/RolloverVault.sol:128"
          },
          {
            "label": "keeper",
            "offset": 0,
            "slot": "307",
            "type": "t_address",
            "contract": "RolloverVault",
            "src": "contracts/RolloverVault.sol:133"
          },
          {
            "label": "reservedUnderlyingBal",
            "offset": 0,
            "slot": "308",
            "type": "t_uint256",
            "contract": "RolloverVault",
            "src": "contracts/RolloverVault.sol:144"
          },
          {
            "label": "reservedSubscriptionPerc",
            "offset": 0,
            "slot": "309",
            "type": "t_uint256",
            "contract": "RolloverVault",
            "src": "contracts/RolloverVault.sol:152"
=======
            "label": "targetSubscriptionRatio",
            "offset": 0,
            "slot": "101",
            "type": "t_uint256",
            "contract": "FeePolicy",
            "src": "contracts/FeePolicy.sol:80"
          },
          {
            "label": "deviationRatioBoundLower",
            "offset": 0,
            "slot": "102",
            "type": "t_uint256",
            "contract": "FeePolicy",
            "src": "contracts/FeePolicy.sol:83"
          },
          {
            "label": "deviationRatioBoundUpper",
            "offset": 0,
            "slot": "103",
            "type": "t_uint256",
            "contract": "FeePolicy",
            "src": "contracts/FeePolicy.sol:86"
          },
          {
            "label": "perpMintFeePerc",
            "offset": 0,
            "slot": "104",
            "type": "t_uint256",
            "contract": "FeePolicy",
            "src": "contracts/FeePolicy.sol:94"
          },
          {
            "label": "perpBurnFeePerc",
            "offset": 0,
            "slot": "105",
            "type": "t_uint256",
            "contract": "FeePolicy",
            "src": "contracts/FeePolicy.sol:97"
          },
          {
            "label": "perpRolloverFee",
            "offset": 0,
            "slot": "106",
            "type": "t_struct(RolloverFeeSigmoidParams)5758_storage",
            "contract": "FeePolicy",
            "src": "contracts/FeePolicy.sol:109"
          },
          {
            "label": "vaultMintFeePerc",
            "offset": 0,
            "slot": "109",
            "type": "t_uint256",
            "contract": "FeePolicy",
            "src": "contracts/FeePolicy.sol:117"
          },
          {
            "label": "vaultBurnFeePerc",
            "offset": 0,
            "slot": "110",
            "type": "t_uint256",
            "contract": "FeePolicy",
            "src": "contracts/FeePolicy.sol:120"
          },
          {
            "label": "vaultUnderlyingToPerpSwapFeePerc",
            "offset": 0,
            "slot": "111",
            "type": "t_uint256",
            "contract": "FeePolicy",
            "src": "contracts/FeePolicy.sol:123"
          },
          {
            "label": "vaultPerpToUnderlyingSwapFeePerc",
            "offset": 0,
            "slot": "112",
            "type": "t_uint256",
            "contract": "FeePolicy",
            "src": "contracts/FeePolicy.sol:126"
>>>>>>> e95c7ac5
          }
        ],
        "types": {
          "t_address": {
            "label": "address",
            "numberOfBytes": "20"
          },
<<<<<<< HEAD
          "t_array(t_bytes32)dyn_storage": {
            "label": "bytes32[]",
            "numberOfBytes": "32"
          },
          "t_array(t_uint256)45_storage": {
            "label": "uint256[45]",
            "numberOfBytes": "1440"
          },
=======
>>>>>>> e95c7ac5
          "t_array(t_uint256)49_storage": {
            "label": "uint256[49]",
            "numberOfBytes": "1568"
          },
          "t_array(t_uint256)50_storage": {
            "label": "uint256[50]",
            "numberOfBytes": "1600"
          },
          "t_bool": {
            "label": "bool",
            "numberOfBytes": "1"
          },
<<<<<<< HEAD
          "t_bytes32": {
            "label": "bytes32",
            "numberOfBytes": "32"
          },
          "t_contract(IERC20Upgradeable)1205": {
            "label": "contract IERC20Upgradeable",
            "numberOfBytes": "20"
          },
          "t_contract(IFeePolicy)11619": {
            "label": "contract IFeePolicy",
            "numberOfBytes": "20"
          },
          "t_contract(IPerpetualTranche)11845": {
            "label": "contract IPerpetualTranche",
            "numberOfBytes": "20"
          },
          "t_mapping(t_address,t_mapping(t_address,t_uint256))": {
            "label": "mapping(address => mapping(address => uint256))",
            "numberOfBytes": "32"
          },
          "t_mapping(t_address,t_uint256)": {
            "label": "mapping(address => uint256)",
            "numberOfBytes": "32"
          },
          "t_mapping(t_bytes32,t_uint256)": {
            "label": "mapping(bytes32 => uint256)",
            "numberOfBytes": "32"
          },
          "t_string_storage": {
            "label": "string",
            "numberOfBytes": "32"
          },
          "t_struct(AddressSet)4926_storage": {
            "label": "struct EnumerableSetUpgradeable.AddressSet",
            "members": [
              {
                "label": "_inner",
                "type": "t_struct(Set)4611_storage",
                "offset": 0,
                "slot": "0"
              }
            ],
            "numberOfBytes": "64"
          },
          "t_struct(Set)4611_storage": {
            "label": "struct EnumerableSetUpgradeable.Set",
            "members": [
              {
                "label": "_values",
                "type": "t_array(t_bytes32)dyn_storage",
                "offset": 0,
                "slot": "0"
              },
              {
                "label": "_indexes",
                "type": "t_mapping(t_bytes32,t_uint256)",
                "offset": 0,
                "slot": "1"
              }
            ],
            "numberOfBytes": "64"
=======
          "t_int256": {
            "label": "int256",
            "numberOfBytes": "32"
          },
          "t_struct(RolloverFeeSigmoidParams)5758_storage": {
            "label": "struct FeePolicy.RolloverFeeSigmoidParams",
            "members": [
              {
                "label": "lower",
                "type": "t_int256",
                "offset": 0,
                "slot": "0"
              },
              {
                "label": "upper",
                "type": "t_int256",
                "offset": 0,
                "slot": "1"
              },
              {
                "label": "growth",
                "type": "t_int256",
                "offset": 0,
                "slot": "2"
              }
            ],
            "numberOfBytes": "96"
>>>>>>> e95c7ac5
          },
          "t_uint256": {
            "label": "uint256",
            "numberOfBytes": "32"
          },
          "t_uint8": {
            "label": "uint8",
            "numberOfBytes": "1"
          }
        },
        "namespaces": {}
      }
    }
  }
}<|MERGE_RESOLUTION|>--- conflicted
+++ resolved
@@ -2841,15 +2841,9 @@
         "namespaces": {}
       }
     },
-<<<<<<< HEAD
-    "da4c4261b05e9c48f821bf11eb12a2eeae529c35a2152ca2e4794ad6729b13d6": {
-      "address": "0xA85Be82083E032EdF32a19028DF558484b399196",
-      "txHash": "0xa4c0c32b4a5756ea10e89753679d3d3485dae0e8ada42fc7cc26633b0f934ec5",
-=======
     "a0651b4cbe00a1624a6fc2c5b84c09b23347cbff34f3e4103c29fce3da7b9030": {
       "address": "0xFad454b578a54c0602FB6D711F26fd701235FaB6",
       "txHash": "0x6b08759f0988cf344fc4394829e8035a3427d2d166f58dc75bb7cc65fbac8ba6",
->>>>>>> e95c7ac5
       "layout": {
         "solcVersion": "0.8.20",
         "storage": [
@@ -2879,71 +2873,9 @@
             "src": "@openzeppelin/contracts-upgradeable/utils/ContextUpgradeable.sol:40"
           },
           {
-<<<<<<< HEAD
-            "label": "_balances",
+            "label": "_owner",
             "offset": 0,
             "slot": "51",
-            "type": "t_mapping(t_address,t_uint256)",
-            "contract": "ERC20Upgradeable",
-            "src": "@openzeppelin/contracts-upgradeable/token/ERC20/ERC20Upgradeable.sol:40"
-          },
-          {
-            "label": "_allowances",
-            "offset": 0,
-            "slot": "52",
-            "type": "t_mapping(t_address,t_mapping(t_address,t_uint256))",
-            "contract": "ERC20Upgradeable",
-            "src": "@openzeppelin/contracts-upgradeable/token/ERC20/ERC20Upgradeable.sol:42"
-          },
-          {
-            "label": "_totalSupply",
-            "offset": 0,
-            "slot": "53",
-            "type": "t_uint256",
-            "contract": "ERC20Upgradeable",
-            "src": "@openzeppelin/contracts-upgradeable/token/ERC20/ERC20Upgradeable.sol:44"
-          },
-          {
-            "label": "_name",
-            "offset": 0,
-            "slot": "54",
-            "type": "t_string_storage",
-            "contract": "ERC20Upgradeable",
-            "src": "@openzeppelin/contracts-upgradeable/token/ERC20/ERC20Upgradeable.sol:46"
-          },
-          {
-            "label": "_symbol",
-            "offset": 0,
-            "slot": "55",
-            "type": "t_string_storage",
-            "contract": "ERC20Upgradeable",
-            "src": "@openzeppelin/contracts-upgradeable/token/ERC20/ERC20Upgradeable.sol:47"
-          },
-          {
-            "label": "__gap",
-            "offset": 0,
-            "slot": "56",
-            "type": "t_array(t_uint256)45_storage",
-            "contract": "ERC20Upgradeable",
-            "src": "@openzeppelin/contracts-upgradeable/token/ERC20/ERC20Upgradeable.sol:376"
-          },
-          {
-            "label": "__gap",
-            "offset": 0,
-            "slot": "101",
-            "type": "t_array(t_uint256)50_storage",
-            "contract": "ERC20BurnableUpgradeable",
-            "src": "@openzeppelin/contracts-upgradeable/token/ERC20/extensions/ERC20BurnableUpgradeable.sol:51"
-          },
-          {
-            "label": "_owner",
-            "offset": 0,
-            "slot": "151",
-=======
-            "label": "_owner",
-            "offset": 0,
-            "slot": "51",
->>>>>>> e95c7ac5
             "type": "t_address",
             "contract": "OwnableUpgradeable",
             "src": "@openzeppelin/contracts-upgradeable/access/OwnableUpgradeable.sol:22"
@@ -2951,112 +2883,12 @@
           {
             "label": "__gap",
             "offset": 0,
-<<<<<<< HEAD
-            "slot": "152",
-=======
             "slot": "52",
->>>>>>> e95c7ac5
             "type": "t_array(t_uint256)49_storage",
             "contract": "OwnableUpgradeable",
             "src": "@openzeppelin/contracts-upgradeable/access/OwnableUpgradeable.sol:94"
           },
           {
-<<<<<<< HEAD
-            "label": "_paused",
-            "offset": 0,
-            "slot": "201",
-            "type": "t_bool",
-            "contract": "PausableUpgradeable",
-            "src": "@openzeppelin/contracts-upgradeable/security/PausableUpgradeable.sol:29"
-          },
-          {
-            "label": "__gap",
-            "offset": 0,
-            "slot": "202",
-            "type": "t_array(t_uint256)49_storage",
-            "contract": "PausableUpgradeable",
-            "src": "@openzeppelin/contracts-upgradeable/security/PausableUpgradeable.sol:116"
-          },
-          {
-            "label": "_status",
-            "offset": 0,
-            "slot": "251",
-            "type": "t_uint256",
-            "contract": "ReentrancyGuardUpgradeable",
-            "src": "@openzeppelin/contracts-upgradeable/security/ReentrancyGuardUpgradeable.sol:38"
-          },
-          {
-            "label": "__gap",
-            "offset": 0,
-            "slot": "252",
-            "type": "t_array(t_uint256)49_storage",
-            "contract": "ReentrancyGuardUpgradeable",
-            "src": "@openzeppelin/contracts-upgradeable/security/ReentrancyGuardUpgradeable.sol:88"
-          },
-          {
-            "label": "underlying",
-            "offset": 0,
-            "slot": "301",
-            "type": "t_contract(IERC20Upgradeable)1205",
-            "contract": "RolloverVault",
-            "src": "contracts/RolloverVault.sol:107"
-          },
-          {
-            "label": "_deployed",
-            "offset": 0,
-            "slot": "302",
-            "type": "t_struct(AddressSet)4926_storage",
-            "contract": "RolloverVault",
-            "src": "contracts/RolloverVault.sol:111"
-          },
-          {
-            "label": "minDeploymentAmt",
-            "offset": 0,
-            "slot": "304",
-            "type": "t_uint256",
-            "contract": "RolloverVault",
-            "src": "contracts/RolloverVault.sol:119"
-          },
-          {
-            "label": "perp",
-            "offset": 0,
-            "slot": "305",
-            "type": "t_contract(IPerpetualTranche)11845",
-            "contract": "RolloverVault",
-            "src": "contracts/RolloverVault.sol:122"
-          },
-          {
-            "label": "feePolicy",
-            "offset": 0,
-            "slot": "306",
-            "type": "t_contract(IFeePolicy)11619",
-            "contract": "RolloverVault",
-            "src": "contracts/RolloverVault.sol:128"
-          },
-          {
-            "label": "keeper",
-            "offset": 0,
-            "slot": "307",
-            "type": "t_address",
-            "contract": "RolloverVault",
-            "src": "contracts/RolloverVault.sol:133"
-          },
-          {
-            "label": "reservedUnderlyingBal",
-            "offset": 0,
-            "slot": "308",
-            "type": "t_uint256",
-            "contract": "RolloverVault",
-            "src": "contracts/RolloverVault.sol:144"
-          },
-          {
-            "label": "reservedSubscriptionPerc",
-            "offset": 0,
-            "slot": "309",
-            "type": "t_uint256",
-            "contract": "RolloverVault",
-            "src": "contracts/RolloverVault.sol:152"
-=======
             "label": "targetSubscriptionRatio",
             "offset": 0,
             "slot": "101",
@@ -3135,7 +2967,6 @@
             "type": "t_uint256",
             "contract": "FeePolicy",
             "src": "contracts/FeePolicy.sol:126"
->>>>>>> e95c7ac5
           }
         ],
         "types": {
@@ -3143,17 +2974,6 @@
             "label": "address",
             "numberOfBytes": "20"
           },
-<<<<<<< HEAD
-          "t_array(t_bytes32)dyn_storage": {
-            "label": "bytes32[]",
-            "numberOfBytes": "32"
-          },
-          "t_array(t_uint256)45_storage": {
-            "label": "uint256[45]",
-            "numberOfBytes": "1440"
-          },
-=======
->>>>>>> e95c7ac5
           "t_array(t_uint256)49_storage": {
             "label": "uint256[49]",
             "numberOfBytes": "1568"
@@ -3166,69 +2986,6 @@
             "label": "bool",
             "numberOfBytes": "1"
           },
-<<<<<<< HEAD
-          "t_bytes32": {
-            "label": "bytes32",
-            "numberOfBytes": "32"
-          },
-          "t_contract(IERC20Upgradeable)1205": {
-            "label": "contract IERC20Upgradeable",
-            "numberOfBytes": "20"
-          },
-          "t_contract(IFeePolicy)11619": {
-            "label": "contract IFeePolicy",
-            "numberOfBytes": "20"
-          },
-          "t_contract(IPerpetualTranche)11845": {
-            "label": "contract IPerpetualTranche",
-            "numberOfBytes": "20"
-          },
-          "t_mapping(t_address,t_mapping(t_address,t_uint256))": {
-            "label": "mapping(address => mapping(address => uint256))",
-            "numberOfBytes": "32"
-          },
-          "t_mapping(t_address,t_uint256)": {
-            "label": "mapping(address => uint256)",
-            "numberOfBytes": "32"
-          },
-          "t_mapping(t_bytes32,t_uint256)": {
-            "label": "mapping(bytes32 => uint256)",
-            "numberOfBytes": "32"
-          },
-          "t_string_storage": {
-            "label": "string",
-            "numberOfBytes": "32"
-          },
-          "t_struct(AddressSet)4926_storage": {
-            "label": "struct EnumerableSetUpgradeable.AddressSet",
-            "members": [
-              {
-                "label": "_inner",
-                "type": "t_struct(Set)4611_storage",
-                "offset": 0,
-                "slot": "0"
-              }
-            ],
-            "numberOfBytes": "64"
-          },
-          "t_struct(Set)4611_storage": {
-            "label": "struct EnumerableSetUpgradeable.Set",
-            "members": [
-              {
-                "label": "_values",
-                "type": "t_array(t_bytes32)dyn_storage",
-                "offset": 0,
-                "slot": "0"
-              },
-              {
-                "label": "_indexes",
-                "type": "t_mapping(t_bytes32,t_uint256)",
-                "offset": 0,
-                "slot": "1"
-              }
-            ],
-            "numberOfBytes": "64"
-=======
           "t_int256": {
             "label": "int256",
             "numberOfBytes": "32"
@@ -3256,7 +3013,305 @@
               }
             ],
             "numberOfBytes": "96"
->>>>>>> e95c7ac5
+          },
+          "t_uint256": {
+            "label": "uint256",
+            "numberOfBytes": "32"
+          },
+          "t_uint8": {
+            "label": "uint8",
+            "numberOfBytes": "1"
+          }
+        },
+        "namespaces": {}
+      }
+    },
+    "da4c4261b05e9c48f821bf11eb12a2eeae529c35a2152ca2e4794ad6729b13d6": {
+      "address": "0xA85Be82083E032EdF32a19028DF558484b399196",
+      "txHash": "0xa4c0c32b4a5756ea10e89753679d3d3485dae0e8ada42fc7cc26633b0f934ec5",
+      "layout": {
+        "solcVersion": "0.8.20",
+        "storage": [
+          {
+            "label": "_initialized",
+            "offset": 0,
+            "slot": "0",
+            "type": "t_uint8",
+            "contract": "Initializable",
+            "src": "@openzeppelin/contracts-upgradeable/proxy/utils/Initializable.sol:63",
+            "retypedFrom": "bool"
+          },
+          {
+            "label": "_initializing",
+            "offset": 1,
+            "slot": "0",
+            "type": "t_bool",
+            "contract": "Initializable",
+            "src": "@openzeppelin/contracts-upgradeable/proxy/utils/Initializable.sol:68"
+          },
+          {
+            "label": "__gap",
+            "offset": 0,
+            "slot": "1",
+            "type": "t_array(t_uint256)50_storage",
+            "contract": "ContextUpgradeable",
+            "src": "@openzeppelin/contracts-upgradeable/utils/ContextUpgradeable.sol:40"
+          },
+          {
+            "label": "_balances",
+            "offset": 0,
+            "slot": "51",
+            "type": "t_mapping(t_address,t_uint256)",
+            "contract": "ERC20Upgradeable",
+            "src": "@openzeppelin/contracts-upgradeable/token/ERC20/ERC20Upgradeable.sol:40"
+          },
+          {
+            "label": "_allowances",
+            "offset": 0,
+            "slot": "52",
+            "type": "t_mapping(t_address,t_mapping(t_address,t_uint256))",
+            "contract": "ERC20Upgradeable",
+            "src": "@openzeppelin/contracts-upgradeable/token/ERC20/ERC20Upgradeable.sol:42"
+          },
+          {
+            "label": "_totalSupply",
+            "offset": 0,
+            "slot": "53",
+            "type": "t_uint256",
+            "contract": "ERC20Upgradeable",
+            "src": "@openzeppelin/contracts-upgradeable/token/ERC20/ERC20Upgradeable.sol:44"
+          },
+          {
+            "label": "_name",
+            "offset": 0,
+            "slot": "54",
+            "type": "t_string_storage",
+            "contract": "ERC20Upgradeable",
+            "src": "@openzeppelin/contracts-upgradeable/token/ERC20/ERC20Upgradeable.sol:46"
+          },
+          {
+            "label": "_symbol",
+            "offset": 0,
+            "slot": "55",
+            "type": "t_string_storage",
+            "contract": "ERC20Upgradeable",
+            "src": "@openzeppelin/contracts-upgradeable/token/ERC20/ERC20Upgradeable.sol:47"
+          },
+          {
+            "label": "__gap",
+            "offset": 0,
+            "slot": "56",
+            "type": "t_array(t_uint256)45_storage",
+            "contract": "ERC20Upgradeable",
+            "src": "@openzeppelin/contracts-upgradeable/token/ERC20/ERC20Upgradeable.sol:376"
+          },
+          {
+            "label": "__gap",
+            "offset": 0,
+            "slot": "101",
+            "type": "t_array(t_uint256)50_storage",
+            "contract": "ERC20BurnableUpgradeable",
+            "src": "@openzeppelin/contracts-upgradeable/token/ERC20/extensions/ERC20BurnableUpgradeable.sol:51"
+          },
+          {
+            "label": "_owner",
+            "offset": 0,
+            "slot": "151",
+            "type": "t_address",
+            "contract": "OwnableUpgradeable",
+            "src": "@openzeppelin/contracts-upgradeable/access/OwnableUpgradeable.sol:22"
+          },
+          {
+            "label": "__gap",
+            "offset": 0,
+            "slot": "152",
+            "type": "t_array(t_uint256)49_storage",
+            "contract": "OwnableUpgradeable",
+            "src": "@openzeppelin/contracts-upgradeable/access/OwnableUpgradeable.sol:94"
+          },
+          {
+            "label": "_paused",
+            "offset": 0,
+            "slot": "201",
+            "type": "t_bool",
+            "contract": "PausableUpgradeable",
+            "src": "@openzeppelin/contracts-upgradeable/security/PausableUpgradeable.sol:29"
+          },
+          {
+            "label": "__gap",
+            "offset": 0,
+            "slot": "202",
+            "type": "t_array(t_uint256)49_storage",
+            "contract": "PausableUpgradeable",
+            "src": "@openzeppelin/contracts-upgradeable/security/PausableUpgradeable.sol:116"
+          },
+          {
+            "label": "_status",
+            "offset": 0,
+            "slot": "251",
+            "type": "t_uint256",
+            "contract": "ReentrancyGuardUpgradeable",
+            "src": "@openzeppelin/contracts-upgradeable/security/ReentrancyGuardUpgradeable.sol:38"
+          },
+          {
+            "label": "__gap",
+            "offset": 0,
+            "slot": "252",
+            "type": "t_array(t_uint256)49_storage",
+            "contract": "ReentrancyGuardUpgradeable",
+            "src": "@openzeppelin/contracts-upgradeable/security/ReentrancyGuardUpgradeable.sol:88"
+          },
+          {
+            "label": "underlying",
+            "offset": 0,
+            "slot": "301",
+            "type": "t_contract(IERC20Upgradeable)1205",
+            "contract": "RolloverVault",
+            "src": "contracts/RolloverVault.sol:107"
+          },
+          {
+            "label": "_deployed",
+            "offset": 0,
+            "slot": "302",
+            "type": "t_struct(AddressSet)4926_storage",
+            "contract": "RolloverVault",
+            "src": "contracts/RolloverVault.sol:111"
+          },
+          {
+            "label": "minDeploymentAmt",
+            "offset": 0,
+            "slot": "304",
+            "type": "t_uint256",
+            "contract": "RolloverVault",
+            "src": "contracts/RolloverVault.sol:119"
+          },
+          {
+            "label": "perp",
+            "offset": 0,
+            "slot": "305",
+            "type": "t_contract(IPerpetualTranche)11845",
+            "contract": "RolloverVault",
+            "src": "contracts/RolloverVault.sol:122"
+          },
+          {
+            "label": "feePolicy",
+            "offset": 0,
+            "slot": "306",
+            "type": "t_contract(IFeePolicy)11619",
+            "contract": "RolloverVault",
+            "src": "contracts/RolloverVault.sol:128"
+          },
+          {
+            "label": "keeper",
+            "offset": 0,
+            "slot": "307",
+            "type": "t_address",
+            "contract": "RolloverVault",
+            "src": "contracts/RolloverVault.sol:133"
+          },
+          {
+            "label": "reservedUnderlyingBal",
+            "offset": 0,
+            "slot": "308",
+            "type": "t_uint256",
+            "contract": "RolloverVault",
+            "src": "contracts/RolloverVault.sol:144"
+          },
+          {
+            "label": "reservedSubscriptionPerc",
+            "offset": 0,
+            "slot": "309",
+            "type": "t_uint256",
+            "contract": "RolloverVault",
+            "src": "contracts/RolloverVault.sol:152"
+          }
+        ],
+        "types": {
+          "t_address": {
+            "label": "address",
+            "numberOfBytes": "20"
+          },
+          "t_array(t_bytes32)dyn_storage": {
+            "label": "bytes32[]",
+            "numberOfBytes": "32"
+          },
+          "t_array(t_uint256)45_storage": {
+            "label": "uint256[45]",
+            "numberOfBytes": "1440"
+          },
+          "t_array(t_uint256)49_storage": {
+            "label": "uint256[49]",
+            "numberOfBytes": "1568"
+          },
+          "t_array(t_uint256)50_storage": {
+            "label": "uint256[50]",
+            "numberOfBytes": "1600"
+          },
+          "t_bool": {
+            "label": "bool",
+            "numberOfBytes": "1"
+          },
+          "t_bytes32": {
+            "label": "bytes32",
+            "numberOfBytes": "32"
+          },
+          "t_contract(IERC20Upgradeable)1205": {
+            "label": "contract IERC20Upgradeable",
+            "numberOfBytes": "20"
+          },
+          "t_contract(IFeePolicy)11619": {
+            "label": "contract IFeePolicy",
+            "numberOfBytes": "20"
+          },
+          "t_contract(IPerpetualTranche)11845": {
+            "label": "contract IPerpetualTranche",
+            "numberOfBytes": "20"
+          },
+          "t_mapping(t_address,t_mapping(t_address,t_uint256))": {
+            "label": "mapping(address => mapping(address => uint256))",
+            "numberOfBytes": "32"
+          },
+          "t_mapping(t_address,t_uint256)": {
+            "label": "mapping(address => uint256)",
+            "numberOfBytes": "32"
+          },
+          "t_mapping(t_bytes32,t_uint256)": {
+            "label": "mapping(bytes32 => uint256)",
+            "numberOfBytes": "32"
+          },
+          "t_string_storage": {
+            "label": "string",
+            "numberOfBytes": "32"
+          },
+          "t_struct(AddressSet)4926_storage": {
+            "label": "struct EnumerableSetUpgradeable.AddressSet",
+            "members": [
+              {
+                "label": "_inner",
+                "type": "t_struct(Set)4611_storage",
+                "offset": 0,
+                "slot": "0"
+              }
+            ],
+            "numberOfBytes": "64"
+          },
+          "t_struct(Set)4611_storage": {
+            "label": "struct EnumerableSetUpgradeable.Set",
+            "members": [
+              {
+                "label": "_values",
+                "type": "t_array(t_bytes32)dyn_storage",
+                "offset": 0,
+                "slot": "0"
+              },
+              {
+                "label": "_indexes",
+                "type": "t_mapping(t_bytes32,t_uint256)",
+                "offset": 0,
+                "slot": "1"
+              }
+            ],
+            "numberOfBytes": "64"
           },
           "t_uint256": {
             "label": "uint256",
