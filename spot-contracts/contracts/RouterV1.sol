--- conflicted
+++ resolved
@@ -87,25 +87,14 @@
         return (mintAmt, feeToken, mintFee);
     }
 
-<<<<<<< HEAD
-    // @notice Tranches the collateral using the current deposit bond and then deposits individual tranches
-    //         to mint perp tokens. It transfers the perp tokens back to the
-    //         transaction sender along with any unused tranches and fees.
-    // @param perp Address of the perp contract.
-    // @param bond Address of the deposit bond.
-    // @param collateralAmount The amount of collateral the user wants to tranche.
-    // @param feePaid The fee paid to the perp contract to mint perp when the fee token is not the perp token itself, otherwise 0.
-    // @dev Fee to be paid should be pre-computed off-chain using the preview function.
-=======
     /// @notice Tranches the collateral using the current deposit bond and then deposits individual tranches
     ///         to mint perp tokens. It transfers the perp tokens back to the
     ///         transaction sender along with any unused tranches and fees.
     /// @param perp Address of the perp contract.
     /// @param bond Address of the deposit bond.
     /// @param collateralAmount The amount of collateral the user wants to tranche.
-    /// @param feePaid The fee paid to the perp contract to mint perp.
+    /// @param feePaid The fee paid to the perp contract to mint perp when the fee token is not the perp token itself, otherwise 0.
     /// @dev Fee to be paid should be pre-computed off-chain using the preview function.
->>>>>>> 4d420b6c
     function trancheAndDeposit(
         IPerpetualTranche perp,
         IBondController bond,
